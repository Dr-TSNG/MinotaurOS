use crate::config::KERNEL_ADDR_OFFSET;
use core::iter::Step;
use core::{
    fmt::{self, Debug, Formatter},
    ops::{Add, Sub},
};
<<<<<<< HEAD
=======
use core::iter::Step;
use core::ops::{AddAssign, SubAssign};
use crate::config::KERNEL_ADDR_OFFSET;
>>>>>>> 5a0f4953

pub const SV39_PAGE_BITS: usize = 12;
pub const SV39_PAGE_SIZE: usize = 4096;
pub const SV39_PA_WIDTH: usize = 56;
pub const SV39_PPN_WIDTH: usize = SV39_PA_WIDTH - SV39_PAGE_BITS;
pub const SV39_VPN_BITS: usize = 9;
pub const SV39_VPN_MASK: usize = 0x1FF;

/// Definitions
#[repr(C)]
#[derive(Copy, Clone, Ord, PartialOrd, Eq, PartialEq)]
pub struct PhysAddr(pub usize);

#[repr(C)]
#[derive(Copy, Clone, Ord, PartialOrd, Eq, PartialEq)]
pub struct PhysPageNum(pub usize);

#[repr(C)]
#[derive(Copy, Clone, Ord, PartialOrd, Eq, PartialEq)]
pub struct VirtAddr(pub usize);

#[repr(C)]
#[derive(Copy, Clone, Ord, PartialOrd, Eq, PartialEq)]
pub struct VirtPageNum(pub usize);

/// Debugging

impl Debug for PhysAddr {
    fn fmt(&self, f: &mut Formatter<'_>) -> fmt::Result {
        f.write_fmt(format_args!("PA({:#x})", self.0))
    }
}

impl Debug for PhysPageNum {
    fn fmt(&self, f: &mut Formatter<'_>) -> fmt::Result {
        f.write_fmt(format_args!("PPN({:#x})", self.0))
    }
}

impl Debug for VirtAddr {
    fn fmt(&self, f: &mut Formatter<'_>) -> fmt::Result {
        f.write_fmt(format_args!("VA({:#x})", self.0))
    }
}

impl Debug for VirtPageNum {
    fn fmt(&self, f: &mut Formatter<'_>) -> fmt::Result {
        f.write_fmt(format_args!("VPN({:#x})", self.0))
    }
}

// Transforms

impl const From<PhysAddr> for PhysPageNum {
    fn from(v: PhysAddr) -> Self {
        assert!(v.aligned(2));
        v.floor()
    }
}

impl const From<PhysPageNum> for PhysAddr {
    fn from(v: PhysPageNum) -> Self {
        Self(v.0 << SV39_PAGE_BITS)
    }
}

impl const From<VirtAddr> for VirtPageNum {
    fn from(v: VirtAddr) -> Self {
        assert!(v.aligned(2));
        v.floor()
    }
}

impl const From<VirtPageNum> for VirtAddr {
    fn from(v: VirtPageNum) -> Self {
        Self(v.0 << SV39_PAGE_BITS)
    }
}

pub const fn paddr_to_kvaddr(paddr: PhysAddr) -> VirtAddr {
    VirtAddr(paddr.0 + KERNEL_ADDR_OFFSET)
}

pub const fn kvaddr_to_paddr(vaddr: VirtAddr) -> PhysAddr {
    PhysAddr(vaddr.0 - KERNEL_ADDR_OFFSET)
}

pub const fn ppn_to_kvpn(ppn: PhysPageNum) -> VirtPageNum {
    VirtPageNum(ppn.0 + KERNEL_ADDR_OFFSET / SV39_PAGE_SIZE)
}

pub const fn kvpn_to_ppn(kvpn: VirtPageNum) -> PhysPageNum {
    PhysPageNum(kvpn.0 - KERNEL_ADDR_OFFSET / SV39_PAGE_SIZE)
}

// Operations

impl PhysAddr {
    pub fn floor(&self) -> PhysPageNum {
        PhysPageNum(self.0 / SV39_PAGE_SIZE)
    }
    pub fn ceil(&self) -> PhysPageNum {
        PhysPageNum(self.0.div_ceil(SV39_PAGE_SIZE))
    }
    pub fn page_offset(&self, level: usize) -> usize {
        self.0 & ((1 << (SV39_PAGE_BITS + SV39_VPN_BITS * (2 - level))) - 1)
    }
    pub fn aligned(&self, level: usize) -> bool {
        self.page_offset(level) == 0
    }
}

impl VirtAddr {
    pub fn floor(&self) -> VirtPageNum {
        VirtPageNum(self.0 / SV39_PAGE_SIZE)
    }
    pub fn ceil(&self) -> VirtPageNum {
        VirtPageNum(self.0.div_ceil(SV39_PAGE_SIZE))
    }
    pub fn page_offset(&self, level: usize) -> usize {
        self.0 & ((1 << (SV39_PAGE_BITS + SV39_VPN_BITS * (2 - level))) - 1)
    }
    pub fn aligned(&self, level: usize) -> bool {
        self.page_offset(level) == 0
    }
    pub fn as_ptr(&self) -> *mut u8 {
        self.0 as *mut u8
    }
}

//           |<---------  26  --------->|<-- 9 -->|<-- 9 -->|<--  12  -->|
// PhysAddr: |--------------------------|---------|---------|------------|
//      PPN: |           lv0            |   lv1   |   lv2   |
//
//           |<-- 9 -->|<-- 9 -->|<-- 9 -->|<--  12  -->|
// VirtAddr: |---------|---------|---------|------------|
//      VPN: |   lv0   |   lv1   |   lv2   |

impl PhysPageNum {
    pub fn byte_array(&self) -> &'static mut [u8] {
        unsafe {
            let vaddr = VirtAddr::from(ppn_to_kvpn(*self)).as_ptr();
            core::slice::from_raw_parts_mut(vaddr, SV39_PAGE_SIZE)
        }
    }
}

impl VirtPageNum {
    pub const fn index(&self, level: usize) -> usize {
        assert!(level < 3);
        (self.0 >> (SV39_VPN_BITS * (2 - level))) & SV39_VPN_MASK
    }
    pub fn indexes(&self) -> [usize; 3] {
        let mut vpn = self.0;
        let mut idx = [0usize; 3];
        for i in (0..3).rev() {
            idx[i] = vpn & SV39_VPN_MASK;
            vpn >>= SV39_VPN_BITS;
        }
        idx
    }
    pub fn step_lv0(&self) -> VirtPageNum {
        VirtPageNum(self.0 + (1 << (SV39_VPN_BITS * 2)))
    }
    pub fn step_lv1(&self) -> VirtPageNum {
        VirtPageNum(self.0 + (1 << SV39_VPN_BITS))
    }
}

impl const Add<usize> for PhysAddr {
    type Output = PhysAddr;
    fn add(self, rhs: usize) -> Self::Output {
        PhysAddr(self.0 + rhs)
    }
}

impl const AddAssign<usize> for PhysAddr {
    fn add_assign(&mut self, rhs: usize) {
        self.0 += rhs;
    }
}

impl const Sub for PhysAddr {
    type Output = usize;
    fn sub(self, rhs: Self) -> Self::Output {
        self.0 - rhs.0
    }
}

impl const Sub<usize> for PhysAddr {
    type Output = PhysAddr;
    fn sub(self, rhs: usize) -> Self::Output {
        PhysAddr(self.0 - rhs)
    }
}

impl const SubAssign<usize> for PhysAddr {
    fn sub_assign(&mut self, rhs: usize) {
        self.0 -= rhs;
    }
}

impl const Step for PhysAddr {
    fn steps_between(start: &Self, end: &Self) -> Option<usize> {
        Some(end.0 - start.0)
    }

    fn forward_checked(start: Self, count: usize) -> Option<Self> {
        start.0.checked_add(count).map(PhysAddr)
    }

    fn backward_checked(start: Self, count: usize) -> Option<Self> {
        start.0.checked_sub(count).map(PhysAddr)
    }
}

impl const Add<usize> for PhysPageNum {
    type Output = PhysPageNum;
    fn add(self, rhs: usize) -> Self::Output {
        PhysPageNum(self.0 + rhs)
    }
}

impl const AddAssign<usize> for PhysPageNum {
    fn add_assign(&mut self, rhs: usize) {
        self.0 += rhs;
    }
}

impl const Sub for PhysPageNum {
    type Output = usize;
    fn sub(self, rhs: Self) -> Self::Output {
        self.0 - rhs.0
    }
}

impl const Sub<usize> for PhysPageNum {
    type Output = PhysPageNum;
    fn sub(self, rhs: usize) -> Self::Output {
        PhysPageNum(self.0 - rhs)
    }
}

impl const SubAssign<usize> for PhysPageNum {
    fn sub_assign(&mut self, rhs: usize) {
        self.0 -= rhs;
    }
}

impl const Step for PhysPageNum {
    fn steps_between(start: &Self, end: &Self) -> Option<usize> {
        Some(end.0 - start.0)
    }

    fn forward_checked(start: Self, count: usize) -> Option<Self> {
        start.0.checked_add(count).map(PhysPageNum)
    }

    fn backward_checked(start: Self, count: usize) -> Option<Self> {
        start.0.checked_sub(count).map(PhysPageNum)
    }
}

impl const Add<usize> for VirtAddr {
    type Output = VirtAddr;
    fn add(self, rhs: usize) -> Self::Output {
        VirtAddr(self.0 + rhs)
    }
}

impl const AddAssign<usize> for VirtAddr {
    fn add_assign(&mut self, rhs: usize) {
        self.0 += rhs;
    }
}

impl const Sub for VirtAddr {
    type Output = usize;
    fn sub(self, rhs: Self) -> Self::Output {
        self.0 - rhs.0
    }
}

impl const Sub<usize> for VirtAddr {
    type Output = VirtAddr;
    fn sub(self, rhs: usize) -> Self::Output {
        VirtAddr(self.0 - rhs)
    }
}

impl const SubAssign<usize> for VirtAddr {
    fn sub_assign(&mut self, rhs: usize) {
        self.0 -= rhs;
    }
}

impl const Step for VirtAddr {
    fn steps_between(start: &Self, end: &Self) -> Option<usize> {
        Some(end.0 - start.0)
    }

    fn forward_checked(start: Self, count: usize) -> Option<Self> {
        start.0.checked_add(count).map(VirtAddr)
    }

    fn backward_checked(start: Self, count: usize) -> Option<Self> {
        start.0.checked_sub(count).map(VirtAddr)
    }
}

impl const Add<usize> for VirtPageNum {
    type Output = VirtPageNum;
    fn add(self, rhs: usize) -> Self::Output {
        VirtPageNum(self.0 + rhs)
    }
}

impl const AddAssign<usize> for VirtPageNum {
    fn add_assign(&mut self, rhs: usize) {
        self.0 += rhs;
    }
}

impl const Sub for VirtPageNum {
    type Output = usize;
    fn sub(self, rhs: Self) -> Self::Output {
        self.0 - rhs.0
    }
}

impl const Sub<usize> for VirtPageNum {
    type Output = VirtPageNum;
    fn sub(self, rhs: usize) -> Self::Output {
        VirtPageNum(self.0 - rhs)
    }
}

impl const SubAssign<usize> for VirtPageNum {
    fn sub_assign(&mut self, rhs: usize) {
        self.0 -= rhs;
    }
}

impl const Step for VirtPageNum {
    fn steps_between(start: &Self, end: &Self) -> Option<usize> {
        Some(end.0 - start.0)
    }

    fn forward_checked(start: Self, count: usize) -> Option<Self> {
        start.0.checked_add(count).map(VirtPageNum)
    }

    fn backward_checked(start: Self, count: usize) -> Option<Self> {
        start.0.checked_sub(count).map(VirtPageNum)
    }
}<|MERGE_RESOLUTION|>--- conflicted
+++ resolved
@@ -1,15 +1,10 @@
-use crate::config::KERNEL_ADDR_OFFSET;
-use core::iter::Step;
 use core::{
     fmt::{self, Debug, Formatter},
     ops::{Add, Sub},
 };
-<<<<<<< HEAD
-=======
 use core::iter::Step;
 use core::ops::{AddAssign, SubAssign};
 use crate::config::KERNEL_ADDR_OFFSET;
->>>>>>> 5a0f4953
 
 pub const SV39_PAGE_BITS: usize = 12;
 pub const SV39_PAGE_SIZE: usize = 4096;
