--- conflicted
+++ resolved
@@ -2,26 +2,6 @@
 use alloc::collections::BTreeMap;
 use alloc::sync::Arc;
 use async_trait::async_trait;
-<<<<<<< HEAD
-use core::f32::consts::E;
-use core::mem;
-use core::slice;
-
-use crate::fs::devfs::net::NetInode;
-use crate::fs::fd::{FdNum, FdTable, FileDescriptor};
-use crate::fs::ffi::OpenFlags;
-use crate::fs::file::{File, FileMeta, Seek};
-use crate::net::port::Ports;
-use crate::net::tcp::TcpSocket;
-use crate::net::udp::UdpSocket;
-use crate::processor::current_process;
-use crate::result::Errno::EINVAL;
-use crate::result::{Errno, SyscallResult};
-use bitflags::bitflags;
-use futures::future::ok;
-use log::__private_api::Value;
-use riscv::register::mepc::read;
-=======
 use core::mem::size_of;
 use core::slice;
 use crate::fs::fd::{FdNum, FileDescriptor};
@@ -32,7 +12,6 @@
 use crate::processor::current_process;
 use crate::result::{Errno, SyscallResult};
 use bitflags::bitflags;
->>>>>>> 67e0fa83
 use smoltcp::wire::{IpAddress, IpEndpoint, IpListenEndpoint, Ipv4Address, Ipv6Address};
 
 /// domain
@@ -69,12 +48,14 @@
         self.0.values().all(|socket| socket.local_endpoint() != endpoint)
     }
 }
+
 /// shutdown
 #[allow(unused)]
 pub const SHUT_RD: u32 = 0;
 pub const SHUT_WR: u32 = 1;
 #[allow(unused)]
 pub const SHUT_RDWR: u32 = 2;
+
 bitflags! {
     /// socket type, use when you alloc a socket , didn't impl yet
     pub struct SocketType: u32 {
@@ -83,17 +64,20 @@
         const SOCK_CLOEXEC = 1 << 19;
     }
 }
+
 /// used when you want trans a socket_address to IpEndPoint or IpListenEndPoint
 pub enum SocketAddress {
     V4(SocketAddressV4),
     V6(SocketAddressV6),
 }
+
 #[derive(Debug, Clone, Copy, PartialEq, PartialOrd, Eq, Ord)]
 #[repr(C)]
 pub struct SocketAddressV4 {
     port: [u8; 2],
     addr_v4: [u8; 4],
 }
+
 impl SocketAddressV4 {
     pub fn new(buf: &[u8]) -> Self {
         let addr = Self {
@@ -112,6 +96,7 @@
         }
     }
 }
+
 #[derive(Debug, Clone, Copy, PartialEq, PartialOrd, Eq, Ord)]
 #[repr(C)]
 pub struct SocketAddressV6 {
@@ -119,6 +104,7 @@
     flowinfo: [u8; 4],
     addr_v6: [u8; 16],
 }
+
 impl SocketAddressV6 {
     pub fn new(buf: &[u8]) -> Self {
         let addr = Self {
@@ -139,6 +125,7 @@
         }
     }
 }
+
 impl From<IpEndpoint> for SocketAddressV4 {
     fn from(value: IpEndpoint) -> Self {
         Self {
@@ -158,6 +145,7 @@
         Self::new(IpAddress::Ipv4(Ipv4Address(value.addr_v4)), port)
     }
 }
+
 impl From<SocketAddressV4> for IpListenEndpoint {
     fn from(value: SocketAddressV4) -> Self {
         let port = u16::from_be_bytes(value.port);
@@ -168,11 +156,7 @@
             } else {
                 IpListenEndpoint {
                     addr: None,
-<<<<<<< HEAD
-                    port: unsafe { Ports.positive_u32() as u16 },
-=======
                     port: random_port(),
->>>>>>> 67e0fa83
                 }
             }
         } else {
@@ -183,6 +167,7 @@
         }
     }
 }
+
 impl From<IpEndpoint> for SocketAddressV6 {
     fn from(value: IpEndpoint) -> Self {
         Self {
@@ -214,11 +199,7 @@
             } else {
                 IpListenEndpoint {
                     addr: None,
-<<<<<<< HEAD
-                    port: unsafe { Ports.positive_u32() as u16 },
-=======
                     port: random_port(),
->>>>>>> 67e0fa83
                 }
             }
         } else {
@@ -234,14 +215,6 @@
 #[allow(unused)]
 #[async_trait]
 pub trait Socket: File {
-<<<<<<< HEAD
-    fn bind(&self, addr: IpListenEndpoint) -> SyscallResult<usize>;
-    async fn connect(&self, addr: &[u8]) -> SyscallResult<usize>;
-    fn listen(&self) -> SyscallResult<usize>;
-    async fn accept(&self, socketfd: u32, addr: usize, addrlen: usize) -> SyscallResult<usize>;
-    fn set_send_buf_size(&self, size: usize) -> SyscallResult<()>;
-    fn set_recv_buf_size(&self, size: usize) -> SyscallResult<()>;
-=======
     fn bind(&self, addr: IpListenEndpoint) -> SyscallResult {
         Err(Errno::EOPNOTSUPP)
     }
@@ -262,31 +235,21 @@
 
     fn set_recv_buf_size(&self, size: usize) -> SyscallResult;
 
->>>>>>> 67e0fa83
     fn set_keep_live(&self, enabled: bool) -> SyscallResult;
 
     fn dis_connect(&self, how: u32) -> SyscallResult;
 
     fn socket_type(&self) -> SocketType;
-<<<<<<< HEAD
-    fn local_endpoint(&self) -> SyscallResult<IpListenEndpoint>;
+
+    fn local_endpoint(&self) -> IpListenEndpoint;
+
     fn remote_endpoint(&self) -> Option<IpEndpoint>;
-    fn shutdown(&self, how: u32) -> SyscallResult<()>;
+
+    fn shutdown(&self, how: u32) -> SyscallResult;
+
     fn recv_buf_size(&self) -> SyscallResult<usize>;
+
     fn send_buf_size(&self) -> SyscallResult<usize>;
-    fn set_nagle_enabled(&self, enabled: bool) -> SyscallResult<usize>;
-    fn set_keep_alive(&self, enabled: bool) -> SyscallResult<usize>;
-=======
-
-    fn local_endpoint(&self) -> IpListenEndpoint;
-
-    fn remote_endpoint(&self) -> Option<IpEndpoint>;
-
-    fn shutdown(&self, how: u32) -> SyscallResult;
-
-    fn recv_buf_size(&self) -> SyscallResult<usize>;
-
-    fn send_buf_size(&self) -> SyscallResult<usize>;
 
     fn set_nagle_enabled(&self, enabled: bool) -> SyscallResult<usize> {
         Err(Errno::EOPNOTSUPP)
@@ -295,7 +258,6 @@
     fn set_keep_alive(&self, enabled: bool) -> SyscallResult<usize> {
         Err(Errno::EOPNOTSUPP)
     }
->>>>>>> 67e0fa83
 }
 pub fn to_endpoint(listen_endpoint: IpListenEndpoint) -> IpEndpoint {
     let addr = if listen_endpoint.addr.is_none() {
@@ -355,74 +317,6 @@
     pub fn alloc(domain: u32, socket_type: u32) -> SyscallResult<usize> {
         match domain as u16 {
             AF_INET | AF_INET6 => {
-<<<<<<< HEAD
-                let socket_type = SocketType::from_bits(socket_type);
-                if socket_type.is_none() {
-                    return Err(Errno::EINVAL);
-                }
-                let socket_type = socket_type.unwrap();
-                let flags = if socket_type.contains(SocketType::SOCK_CLOEXEC) {
-                    OpenFlags::O_RDWR | OpenFlags::O_CLOEXEC
-                } else {
-                    OpenFlags::O_RDWR
-                };
-                // 创建 inode， 赋值给 生成的 udp socket ， inode的类型为 IFSOCK
-                if socket_type.contains(SocketType::SOCK_DGRAM) {
-                    let socket = UdpSocket::new();
-                    let socket = Arc::new(socket);
-                    /*
-                    let res: Result<FdNum, Errno> = current_process().inner_handler(|proc| {
-                        let fd = proc.fd_table.alloc_fd()?;
-                        let fd = fd as FdNum;
-                        proc.fd_table
-                            .put(FileDescriptor::new(socket.clone(), flags), fd)
-                            .expect("TODO: panic message");
-                        proc.socket_table.insert(fd, socket);
-                        Ok(fd)
-                    });
-                     */
-                    let mut proc_inner = current_process().inner.lock();
-                    let fd = proc_inner.fd_table.alloc_fd()?;
-                    let fd = fd as FdNum;
-                    proc_inner.fd_table.put(FileDescriptor::new(socket.clone(),flags),fd)
-                        .expect("TODO: panic message");
-                    proc_inner.socket_table.insert(fd,socket);
-                    drop(proc_inner);
-                    let res = Ok(fd);
-                    if res.is_err() {
-                        Err(res.err().unwrap())
-                    } else {
-                        Ok(res.unwrap() as usize)
-                    }
-                } else if socket_type.contains(SocketType::SOCK_STREAM) {
-                    let socket = TcpSocket::new();
-                    let socket = Arc::new(socket);
-                    /*
-                    let res: Result<FdNum, Errno> = current_process().inner_handler(|proc| {
-                        let fd = proc.fd_table.alloc_fd()?;
-                        let fd = fd as FdNum;
-                        proc.fd_table
-                            .put(FileDescriptor::new(socket.clone(), flags), fd)
-                            .expect("TODO: panic message");
-                        proc.socket_table.insert(fd, socket);
-                        Ok(fd)
-                    });
-                     */
-                    let mut proc_inner = current_process().inner.lock();
-                    let fd = proc_inner.fd_table.alloc_fd()?;
-                    let fd = fd as FdNum;
-                    proc_inner.fd_table.put(FileDescriptor::new(socket.clone(),flags),fd)
-                        .expect("TODO: panic message");
-                    proc_inner.socket_table.insert(fd,socket);
-                    drop(proc_inner);
-                    let res = Ok(fd);
-
-                    if res.is_err() {
-                        Err(res.err().unwrap())
-                    } else {
-                        Ok(res.unwrap() as usize)
-                    }
-=======
                 let socket_type = SocketType::from_bits(socket_type).ok_or(Errno::EINVAL)?;
                 let cloexec = socket_type.contains(SocketType::SOCK_CLOEXEC);
                 // 创建 inode， 赋值给生成的 udp socket， inode 的类型为 IFSOCK
@@ -438,7 +332,6 @@
                     let fd = proc_inner.fd_table.put(FileDescriptor::new(socket.clone(), cloexec), 0)?;
                     proc_inner.socket_table.insert(fd, socket);
                     Ok(fd as usize)
->>>>>>> 67e0fa83
                 } else {
                     Err(Errno::EINVAL)
                 }
@@ -451,27 +344,15 @@
         }
     }
     pub fn addr(self: &Arc<Self>, addr: usize, addrlen: usize) -> SyscallResult<usize> {
-<<<<<<< HEAD
-        let local_endpoint = self.local_endpoint().unwrap();
-=======
         let local_endpoint = self.local_endpoint();
->>>>>>> 67e0fa83
         let local_endpoint = to_endpoint(local_endpoint);
         fill_with_endpoint(local_endpoint, addr, addrlen)
     }
 
     pub fn peer_addr(self: &Arc<Self>, addr: usize, addrlen: usize) -> SyscallResult<usize> {
-<<<<<<< HEAD
-        let remote_endpoint = self.remote_endpoint();
-        if remote_endpoint.is_none() {
-            return Err(Errno::ENOTCONN);
-        }
-        fill_with_endpoint(remote_endpoint.unwrap(), addr, addrlen)
-=======
         match self.remote_endpoint() {
             Some(remote_endpoint) => fill_with_endpoint(remote_endpoint, addr, addrlen),
             None => Err(Errno::ENOTCONN),
         }
->>>>>>> 67e0fa83
     }
 }