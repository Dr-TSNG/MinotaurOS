--- conflicted
+++ resolved
@@ -1,64 +1,16 @@
-<<<<<<< HEAD
-#![allow(unused)]
-
-use crate::arch::VirtAddr;
-use crate::fs::devfs::net::NetInode;
-use crate::fs::fd::{FdNum, FdTable, FileDescriptor};
-use crate::fs::ffi::InodeMode::IFSOCK;
-use crate::fs::ffi::{InodeMode, OpenFlags};
-=======
 use crate::fs::fd::FileDescriptor;
 use crate::fs::ffi::OpenFlags;
->>>>>>> 67e0fa83
 use alloc::boxed::Box;
 use alloc::sync::Arc;
 use alloc::vec;
 use async_trait::async_trait;
 use core::future::Future;
-<<<<<<< HEAD
-use core::ops::Deref;
-use core::pin::Pin;
-use core::task::{Context, Poll, Waker};
-use futures::future::err;
-use log::info;
-=======
 use core::ops::DerefMut;
 use core::pin::Pin;
 use core::task::{Context, Poll, Waker};
 use log::{debug, info};
->>>>>>> 67e0fa83
 use managed::ManagedSlice;
 use smoltcp::socket::tcp;
-<<<<<<< HEAD
-use smoltcp::socket::tcp::State;
-use smoltcp::wire::IpEndpoint;
-use smoltcp::{iface::SocketHandle, wire::IpListenEndpoint};
-use core::time::Duration;
-use xmas_elf::program::Flags;
-
-use crate::fs::file::{File, FileMeta, Seek};
-use crate::fs::inode::Inode;
-use crate::net::iface::NET_INTERFACE;
-use crate::net::port::Ports;
-use crate::net::socket::{endpoint, fill_with_endpoint, Socket, SocketType, BUFFER_SIZE};
-use crate::net::socket::{SHUT_RD, SHUT_RDWR, SHUT_WR};
-use crate::net::MAX_BUFFER_SIZE;
-use crate::process::thread::event_bus::Event;
-use crate::processor::{current_process, current_thread};
-use crate::result::Errno::{EADDRINUSE, EAGAIN, EINVAL, EISCONN, ENOTCONN};
-use crate::result::{Errno, SyscallResult};
-use crate::sched::iomultiplex::IOMultiplexFuture;
-use crate::sched::time::current_time;
-use crate::sched::{sleep_for, yield_now};
-use super::Mutex;
-
-pub const TCP_MSS_DEFAULT: u32 = 1 << 15;
-pub const TCP_MSS: u32 = if TCP_MSS_DEFAULT > MAX_BUFFER_SIZE as u32 {
-    MAX_BUFFER_SIZE as u32
-} else {
-    TCP_MSS_DEFAULT
-};
-=======
 use smoltcp::wire::IpEndpoint;
 use smoltcp::{iface::SocketHandle, wire::IpListenEndpoint};
 use core::time::Duration;
@@ -73,7 +25,6 @@
 use crate::result::{Errno, SyscallResult};
 use crate::sched::{sleep_for, yield_now};
 use crate::sync::mutex::Mutex;
->>>>>>> 67e0fa83
 
 pub const TCP_MSS_DEFAULT: u32 = 1 << 15;
 pub const TCP_MSS: u32 = if TCP_MSS_DEFAULT > MAX_BUFFER_SIZE as u32 {
@@ -85,11 +36,6 @@
 pub struct TcpSocket {
     metadata: FileMeta,
     inner: Mutex<TcpInner>,
-<<<<<<< HEAD
-    socket_handle: SocketHandle,
-    pub(crate) file_data: FileMeta,
-=======
->>>>>>> 67e0fa83
 }
 
 struct TcpInner {
@@ -109,16 +55,8 @@
         // 将 socket 加入 interface，返回 handle
         let handle = NET_INTERFACE.add_socket(socket);
         NET_INTERFACE.poll();
-<<<<<<< HEAD
-        let port = unsafe { Ports.positive_u32() as u16 };
-        info!("[TcpSocket handle{} : port is {}]", handler, port);
-        let mut file_data = FileMeta::new(None);
-        let net_inode = NetInode::new();
-        file_data.inode = Option::from(net_inode as Arc<dyn Inode>);
-=======
         let port = random_port();
         info!("[tcp] New socket handle {} at port {}", handle, port);
->>>>>>> 67e0fa83
         Self {
             metadata: FileMeta::new(None, OpenFlags::empty()),
             inner: Mutex::new(TcpInner {
@@ -129,28 +67,6 @@
                 recv_buf_size: BUFFER_SIZE,
                 send_buf_size: BUFFER_SIZE,
             }),
-<<<<<<< HEAD
-            file_data,
-        }
-    }
-
-    pub fn new_with(iple:IpListenEndpoint) -> Self{
-        let tcp_rx_buffer = tcp::SocketBuffer::new(vec![0u8; BUFFER_SIZE]);
-        let tcp_tx_buffer = tcp::SocketBuffer::new(vec![0u8; BUFFER_SIZE]);
-        let socket = tcp::Socket::new(tcp_rx_buffer, tcp_tx_buffer);
-        // 将socket加入interface，返回handler
-        let handler = NET_INTERFACE.add_socket(socket);
-        info!("[TcpSocket::new] new{}", handler);
-        NET_INTERFACE.poll();
-        let port = unsafe { Ports.positive_u32() as u16 };
-        info!("[TcpSocket handle{} : port is {}]", handler, port);
-        let mut file_data = FileMeta::new(None);
-        let net_inode = NetInode::new();
-        file_data.inode = Option::from(net_inode as Arc<dyn Inode>);
-        Self {
-            socket_handle: handler,
-            inner: Mutex::new(TcpInner {
-=======
         }
     }
 
@@ -167,38 +83,22 @@
             metadata: FileMeta::new(None, OpenFlags::empty()),
             inner: Mutex::new(TcpInner {
                 handle,
->>>>>>> 67e0fa83
                 local_endpoint: iple,
                 remote_endpoint: None,
                 last_state: tcp::State::Closed,
                 recv_buf_size: BUFFER_SIZE,
                 send_buf_size: BUFFER_SIZE,
             }),
-<<<<<<< HEAD
-            file_data,
-=======
->>>>>>> 67e0fa83
         }
     }
 
     /// this tcp_socket to connect someone else tcp_socket
     fn tcp_connect(&self, remote_endpoint: IpEndpoint) -> SyscallResult<()> {
-<<<<<<< HEAD
-        let mut inner = self.inner.lock();
-        inner.remote_endpoint = Some(remote_endpoint);
-        let local = inner.local_endpoint;
-        info!(
-            "[Tcp::connect] local: {:?}, remote: {:?}",
-            local, remote_endpoint
-        );
-        drop(inner);
-=======
         let (local, handle) = self.inner.lock().pipe_ref_mut(|inner| {
             info!("[tcp] Connect: {:?} -> {:?}", inner.local_endpoint, remote_endpoint);
             inner.remote_endpoint = Some(remote_endpoint);
             (inner.local_endpoint, inner.handle)
         });
->>>>>>> 67e0fa83
         NET_INTERFACE.inner_handler(|inner| {
             let socket = inner.sockets_set.get_mut::<tcp::Socket>(handle);
             if let Err(e) = socket.connect(inner.i_face.context(), remote_endpoint, local) {
@@ -225,94 +125,6 @@
         &self.metadata
     }
 
-<<<<<<< HEAD
-    fn pollin(&self, waker: Option<Waker>) -> SyscallResult<bool> {
-        info!("[Tcp::pollin] {} enter", self.socket_handle);
-        NET_INTERFACE.poll();
-        NET_INTERFACE.handle_tcp_socket(self.socket_handle,|socket|{
-           if socket.can_recv(){
-               log::info!("[Tcp::pollin] {} recv buf have item", self.socket_handle);
-               Ok(true)
-           } else if socket.state() == tcp::State::CloseWait
-               || socket.state() == tcp::State::FinWait2
-               || socket.state() == tcp::State::TimeWait
-               || (self.inner.lock().last_state == tcp::State::Listen
-               && socket.state() == tcp::State::Established)
-               || socket.state() == tcp::State::SynReceived
-           {
-               log::info!("[Tcp::pollin] state become {:?}", socket.state());
-               Ok(true)
-           }else{
-               log::info!("[Tcp::pollin] nothing to read, state {:?}", socket.state());
-               if let Some(waker) = waker {
-                   socket.register_recv_waker(&waker);
-               }
-               Ok(false)
-           }
-        })
-    }
-
-    fn pollout(&self, waker: Option<Waker>) -> SyscallResult<bool> {
-        info!("[Tcp::pollout] {} enter", self.socket_handle);
-        NET_INTERFACE.poll();
-        NET_INTERFACE.handle_tcp_socket(self.socket_handle, |socket| {
-            if socket.can_send() {
-                log::info!("[Tcp::pollout] {} tx buf have slots", self.socket_handle);
-                Ok(true)
-            } else {
-                if let Some(waker) = waker {
-                    socket.register_send_waker(&waker);
-                }
-                Ok(false)
-            }
-        })
-    }
-
-    async fn socket_read(&self, buf: &mut [u8], flags: OpenFlags) -> SyscallResult<isize> {
-        log::info!("[Tcp::read] {} enter", self.socket_handle);
-
-        let future = current_thread().event_bus.suspend_with(
-            Event::KILL_THREAD,
-            TcpRecvFuture::new(self,buf,flags),
-        );
-        match future.await {
-            Ok(len) => {
-                if len>MAX_BUFFER_SIZE/2{
-                    sleep_for(Duration::from_millis(2)).await;
-
-                }else{
-                    yield_now().await;
-                }
-                Ok(len as isize)
-            }
-            Err(e) => {
-                Err(e)
-            }
-        }
-
-    }
-
-    async fn socket_write(&self, buf: &[u8], flags: OpenFlags) -> SyscallResult<isize> {
-        log::info!("[Tcp::write] {} enter", self.socket_handle);
-
-        let future = current_thread().event_bus.suspend_with(
-            Event::KILL_THREAD,
-            TcpSendFuture::new(self,buf,flags),
-        );
-        match future.await {
-            Ok(len) => {
-                if len>MAX_BUFFER_SIZE/2{
-                    sleep_for(Duration::from_millis(2)).await;
-                }else{
-                    yield_now().await;
-                }
-                Ok(len as isize)
-            }
-            Err(e) => {
-                Err(e)
-            }
-        }
-=======
     async fn read(&self, buf: &mut [u8]) -> SyscallResult<isize> {
         debug!("[tcp] Read on {}", self.inner.lock().handle);
         let flags = self.metadata.flags.lock();
@@ -387,66 +199,24 @@
                 Ok(false)
             }
         })
->>>>>>> 67e0fa83
     }
 }
 
 #[async_trait]
 impl Socket for TcpSocket {
-<<<<<<< HEAD
-    fn bind(&self, addr: IpListenEndpoint) -> SyscallResult<usize> {
-
-        info!("[locked?], {:?}",self.inner.is_locked());
-        info!("[tcp::bind] into tcp::bind");
-=======
     fn bind(&self, addr: IpListenEndpoint) -> SyscallResult {
->>>>>>> 67e0fa83
         self.inner.lock().local_endpoint = addr;
-        info!("[locked?], {:?}",self.inner.is_locked());
-        // info!("[locked?], {}",self.inner.is_locked());
-        Ok(0)
-    }
-
-<<<<<<< HEAD
-    async fn connect(&self, addr: &[u8]) -> SyscallResult<usize> {
-        let remote_endpoint = endpoint(addr)?;
-        // 若不是多核心启动，需要在这里yield ,防止单核心Debug 没有Yeild，这里直接Yield
-=======
+        Ok(())
+    }
+
     async fn connect(&self, addr: &[u8]) -> SyscallResult {
         let handle = self.inner.lock().handle;
         let remote_endpoint = endpoint(addr)?;
         // 若不是多核心启动，需要在这里 yield ,防止单核心 Debug 没有 Yeild，这里直接Yield
->>>>>>> 67e0fa83
         // yield_now().await;
         self.tcp_connect(remote_endpoint)?;
         loop {
             NET_INTERFACE.poll();
-<<<<<<< HEAD
-            let state =
-                NET_INTERFACE.handle_tcp_socket(self.socket_handle, |socket| socket.state());
-            match state {
-                State::Closed => {
-                    info!(
-                        "[Tcp::connect] {} already closed, try again",
-                        self.socket_handle
-                    );
-                    self.tcp_connect(remote_endpoint)?;
-                    yield_now().await;
-                }
-                State::Established => {
-                    info!(
-                        "[Tcp::connect] {} connected, state {:?}",
-                        self.socket_handle, state
-                    );
-                    yield_now().await;
-                    return Ok(0);
-                }
-                _ => {
-                    info!(
-                        "[Tcp::connect] {} not connect yet, state {:?}",
-                        self.socket_handle, state
-                    );
-=======
             let state = NET_INTERFACE.handle_tcp_socket(
                 handle,
                 |socket| socket.state(),
@@ -464,63 +234,12 @@
                 }
                 _ => {
                     debug!("[tcp] Connect: {} is not connect yet, state {:?}", handle, state);
->>>>>>> 67e0fa83
                     yield_now().await;
                 }
             }
         }
     }
 
-<<<<<<< HEAD
-    fn listen(&self) -> SyscallResult<usize> {
-        info!("[socket::listen]: enter");
-        let local = self.inner.lock().local_endpoint;
-        info!(
-            "[Tcp::listen] {} listening: {:?}",
-            self.socket_handle, local
-        );
-        NET_INTERFACE.handle_tcp_socket(self.socket_handle, |socket| {
-            let ret = socket.listen(local).ok().ok_or(Errno::EADDRINUSE);
-            self.inner.lock().last_state = socket.state();
-            ret
-        })?;
-        Ok(0)
-    }
-
-    async fn accept(&self, socketfd: u32, addr: usize, addrlen: usize) -> SyscallResult<usize> {
-        info!("[sys_accept]: in tcp::accept");
-        let proc = current_process().inner.lock();
-        let old_file = proc.fd_table.get(socketfd as FdNum).unwrap();
-        let old_flags = old_file.flags;
-        drop(proc);
-        let peer_addr = self.tcp_accept(old_flags).await?;
-        log::info!("[Socket::accept] get peer_addr: {:?}", peer_addr);
-        let local = self.local_endpoint().unwrap();
-        log::info!("[Socket::accept] new socket try bind to : {:?}", local);
-
-        log::info!("[Socket::accept::new] new socket build");
-        let local_ep:IpListenEndpoint = local.try_into().expect("cannot convert to ListenEndpoint");
-        let new_socket = TcpSocket::new_with(local_ep);
-        info!("[locked?], {:?}",new_socket.inner.is_locked());
-        // new_socket.bind(local_ep)?;
-        log::info!("[Socket::accept] new socket listen");
-        new_socket.listen()?;
-        fill_with_endpoint(peer_addr, addr, addrlen)?;
-
-        let new_socket = Arc::new(new_socket);
-        let mut proc_inner = current_process().inner.lock();
-        let fd = proc_inner.fd_table.alloc_fd()?;
-        let old_file = proc_inner.fd_table.take(socketfd as FdNum).unwrap().unwrap();
-        let old_socket: Option<Arc<dyn Socket>> =
-            proc_inner.socket_table.get_ref(socketfd as FdNum).cloned();
-        // replace old
-        log::debug!("[Socket::accept] replace old sock to new");
-        proc_inner.fd_table.put(FileDescriptor::new(new_socket.clone(), old_file.flags),
-                                socketfd as FdNum,);
-        proc_inner.socket_table.insert(fd as FdNum,old_socket.unwrap());
-        drop(proc_inner);
-        Ok(fd)
-=======
     fn listen(&self) -> SyscallResult {
         let (local, handle) = self.inner.lock().pipe_ref_mut(|it| {
             (it.local_endpoint, it.handle)
@@ -550,7 +269,6 @@
         proc_inner.socket_table.insert(new_fd, new_socket.clone());
         core::mem::swap(self.inner.lock().deref_mut(), new_socket.inner.lock().deref_mut());
         Ok(new_fd as usize)
->>>>>>> 67e0fa83
     }
 
     fn set_send_buf_size(&self, size: usize) -> SyscallResult {
@@ -587,19 +305,6 @@
         SocketType::SOCK_STREAM
     }
 
-<<<<<<< HEAD
-    fn local_endpoint(&self) -> SyscallResult<IpListenEndpoint> {
-        let inner = self.inner.lock();
-        let res = inner.local_endpoint.clone();
-        drop(inner);
-        Ok(res)
-    }
-
-    fn remote_endpoint(&self) -> Option<IpEndpoint> {
-        NET_INTERFACE.poll();
-        let ret =
-            NET_INTERFACE.handle_tcp_socket(self.socket_handle, |socket| socket.remote_endpoint());
-=======
     fn local_endpoint(&self) -> IpListenEndpoint {
         self.inner.lock().local_endpoint.clone()
     }
@@ -609,19 +314,14 @@
         NET_INTERFACE.poll();
         let ret =
             NET_INTERFACE.handle_tcp_socket(handle, |socket| socket.remote_endpoint());
->>>>>>> 67e0fa83
         NET_INTERFACE.poll();
         ret
     }
 
     fn shutdown(&self, how: u32) -> SyscallResult<()> {
         info!("[TcpSocket::shutdown] how {}", how);
-<<<<<<< HEAD
-        NET_INTERFACE.handle_tcp_socket(self.socket_handle, |socket| match how {
-=======
         let handle = self.inner.lock().handle;
         NET_INTERFACE.handle_tcp_socket(handle, |socket| match how {
->>>>>>> 67e0fa83
             SHUT_WR => socket.close(),
             _ => socket.abort(),
         });
@@ -638,12 +338,8 @@
     }
 
     fn set_nagle_enabled(&self, enabled: bool) -> SyscallResult<usize> {
-<<<<<<< HEAD
-        NET_INTERFACE.handle_tcp_socket(self.socket_handle, |socket| {
-=======
         let handle = self.inner.lock().handle;
         NET_INTERFACE.handle_tcp_socket(handle, |socket| {
->>>>>>> 67e0fa83
             socket.set_nagle_enabled(enabled)
         });
         Ok(0)
@@ -651,12 +347,8 @@
 
     fn set_keep_alive(&self, enabled: bool) -> SyscallResult<usize> {
         if enabled {
-<<<<<<< HEAD
-            NET_INTERFACE.handle_tcp_socket(self.socket_handle, |socket| {
-=======
             let handle = self.inner.lock().handle;
             NET_INTERFACE.handle_tcp_socket(handle, |socket| {
->>>>>>> 67e0fa83
                 socket.set_keep_alive(Some(Duration::from_secs(1).into()))
             });
         }
@@ -680,11 +372,7 @@
             info!("[TcpSocket::drop] after state is {:?}", socket.state());
         });
         NET_INTERFACE.poll();
-<<<<<<< HEAD
-        NET_INTERFACE.remove(self.socket_handle);
-=======
         NET_INTERFACE.remove(handle);
->>>>>>> 67e0fa83
         NET_INTERFACE.poll();
     }
 }
