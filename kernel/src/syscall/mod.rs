--- conflicted
+++ resolved
@@ -64,11 +64,7 @@
     Fcntl = 25,
     InotifyInit = 26,
     Ioctl = 29,
-<<<<<<< HEAD
     Mknodat = 33,
-=======
-    Fifo = 33,
->>>>>>> 19f52948
     Mkdirat = 34,
     Unlinkat = 35,
     Symlinkat = 36,
