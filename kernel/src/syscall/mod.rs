mod fs;
mod mm;
mod process;
mod signal;
mod sync;
mod system;
mod time;
mod net;

use core::mem::size_of;
use fs::*;
use mm::*;
use net::*;
use process::*;
use signal::*;
use sync::*;
use system::*;
use time::*;

use log::{debug, info, warn};
use num_enum::FromPrimitive;
use crate::fs::fd::FdNum;
<<<<<<< HEAD
use crate::mm::protect::{user_slice_w, user_transmute_w};
use crate::process::{Gid, Pid, Tid, Uid};
=======
use crate::process::{Gid, Pid, Uid};
>>>>>>> cf5b6e29
use crate::processor::hart::local_hart;
use crate::result::{Errno, SyscallResult};
use crate::strace;

macro_rules! syscall {
    ($handler: ident $(, $args:expr)*) => {
        {
            strace!(
                "{}, args: {:?}, pc: {:#x}",
                stringify!($handler),
                ($($args,)*),
                crate::processor::current_trap_ctx().get_pc()
            );
            $handler($($args,)*)
        }
    };
}

macro_rules! async_syscall {
    ($handler: ident $(, $args:expr)*) => {
        {
            strace!(
                "{}, args: {:?}, pc: {:#x}",
                stringify!($handler),
                ($($args,)*),
                crate::processor::current_trap_ctx().get_pc()
            );
            $handler($($args,)*).await
        }
    };
}

#[derive(Debug, PartialEq, Eq, Clone, Copy, FromPrimitive)]
#[repr(usize)]
pub enum SyscallCode {
    Shutdown = 0,
    Getcwd = 17,
    Dup = 23,
    Dup3 = 24,
    Fcntl = 25,
    Ioctl = 29,
    Mkdirat = 34,
    Unlinkat = 35,
    Symlinkat = 36,
    Umount2 = 39,
    Mount = 40,
    Statfs = 43,
    Fstatfs = 44,
    Ftruncate = 46,
    Faccessat = 48,
    Chdir = 49,
    Fchmodat = 53,
    Fchownat = 54,
    Openat = 56,
    Close = 57,
    Pipe2 = 59,
    Getdents64 = 61,
    Lseek = 62,
    Read = 63,
    Write = 64,
    Readv = 65,
    Writev = 66,
    Pread64 = 67,
    Pwrite64 = 68,
    Sendfile = 71,
    Pselect6 = 72,
    Ppoll = 73,
    Readlinkat = 78,
    Newfstatat = 79,
    Fstat = 80,
    Sync = 81,
    Fsync = 82,
    Utimensat = 88,
    Acct = 89,
    Exit = 93,
    ExitGroup = 94,
    SetTidAddress = 96,
    Futex = 98,
    GetRobustList = 99,
    SetRobustList = 100,
    Nanosleep = 101,
    Setitimer = 103,
    ClockGettime = 113,
    ClockGetres = 114,
    ClockNanosleep = 115,
    Syslog = 116,
    SchedSetScheduler = 119,
    SchedGetScheduler = 120,
    SchedGetParam = 121,
    SchedSetAffinity = 122,
    SchedGetAffinity = 123,
    SchedYield = 124,
    Kill = 129,
    Tkill = 130,
    Tgkill = 131,
    RtSigsupend = 133,
    RtSigaction = 134,
    RtSigprocmask = 135,
    RtSigtimedwait = 137,
    RtSigreturn = 139,
<<<<<<< HEAD
    GetPriority = 141,
=======
    Setregid = 143,
    Setgid = 144,
    Setreuid = 145,
>>>>>>> cf5b6e29
    Setuid = 146,
    Setresuid = 147,
    Getresuid = 148,
    Setresgid = 149,
    Getresgid = 150,
    Times = 153,
    Setpgid = 154,
    Getpgid = 155,
    Setsid = 157,
    Uname = 160,
    Getrlimit = 163,
    Setrlimit = 164,
    Getrusage = 165,
    Umask = 166,
    GetCpu = 168,
    GetTimeOfDay = 169,
    Getpid = 172,
    Getppid = 173,
    Getuid = 174,
    Geteuid = 175,
    Getgid = 176,
    Getegid = 177,
    Gettid = 178,
    Sysinfo = 179,
    Shmget = 194,
    Shmctl = 195,
    Shmat = 196,
    Socket = 198,
    SocketPair = 199,
    Bind = 200,
    Listen = 201,
    Accept = 202,
    Connect = 203,
    Getsockname = 204,
    Getpeername = 205,
    Sendto = 206,
    Recvfrom = 207,
    Setsockopt = 208,
    Getsockopt = 209,
    Sockshutdown = 210,
    Brk = 214,
    Munmap = 215,
    Clone = 220,
    Execve = 221,
    Mmap = 222,
    Mprotect = 226,
    Msync = 227,
    Madvise = 233,
    Wait4 = 260,
    Prlimit = 261,
    Renameat2 = 276,
    Seccomp = 277,
    Getrandom = 278,
    MemfdCreate = 279,
    Membarrier = 283,
    CopyFileRange = 285,
    #[num_enum(default)]
    Unknown,
}

pub async fn syscall(code: usize, args: [usize; 6]) -> SyscallResult<usize> {
    let scode = SyscallCode::from(code);
    local_hart().ctx.last_syscall = scode;
    let result = match scode {
        SyscallCode::Shutdown => syscall!(sys_shutdown),
        SyscallCode::Getcwd => syscall!(sys_getcwd, args[0], args[1]),
        SyscallCode::Dup => syscall!(sys_dup, args[0] as FdNum),
        SyscallCode::Dup3 => syscall!(sys_dup3, args[0] as FdNum, args[1] as FdNum, args[2] as u32),
        SyscallCode::Fcntl => syscall!(sys_fcntl, args[0] as FdNum, args[1], args[2]),
        SyscallCode::Ioctl => async_syscall!(sys_ioctl, args[0] as FdNum, args[1], args[2], args[3], args[4], args[5]),
        SyscallCode::Mkdirat => async_syscall!(sys_mkdirat, args[0] as FdNum, args[1], args[2] as u32),
        SyscallCode::Unlinkat => async_syscall!(sys_unlinkat, args[0] as FdNum, args[1], args[2] as u32),
        SyscallCode::Symlinkat => async_syscall!(sys_symlinkat, args[0], args[1] as FdNum, args[2]),
        SyscallCode::Umount2 => async_syscall!(sys_umount2, args[0], args[1] as u32),
        SyscallCode::Mount => async_syscall!(sys_mount, args[0], args[1], args[2], args[3] as u32, args[4]),
        SyscallCode::Statfs => async_syscall!(sys_statfs, args[0], args[1]),
        SyscallCode::Fstatfs => syscall!(sys_fstatfs, args[0] as FdNum, args[1]),
        SyscallCode::Ftruncate => async_syscall!(sys_ftruncate, args[0] as FdNum, args[1] as isize),
        SyscallCode::Faccessat => async_syscall!(sys_faccessat, args[0] as FdNum, args[1], args[2] as u32),
        SyscallCode::Chdir => async_syscall!(sys_chdir, args[0]),
        SyscallCode::Fchmodat => async_syscall!(sys_fchmodat, args[0] as FdNum, args[1], args[2] as u32, args[3] as u32),
        SyscallCode::Fchownat => async_syscall!(sys_fchownat, args[0] as FdNum, args[1], args[2] as Uid, args[3] as Gid, args[4] as u32),
        SyscallCode::Openat => async_syscall!(sys_openat, args[0] as i32, args[1], args[2] as u32, args[3] as u32),
        SyscallCode::Close => syscall!(sys_close, args[0] as FdNum),
        SyscallCode::Pipe2 => syscall!(sys_pipe2, args[0], args[1] as u32),
        SyscallCode::Getdents64 => async_syscall!(sys_getdents, args[0] as FdNum, args[1], args[2] as u32),
        SyscallCode::Lseek => async_syscall!(sys_lseek, args[0] as FdNum, args[1] as isize, args[2] as i32),
        SyscallCode::Read => async_syscall!(sys_read, args[0] as FdNum, args[1], args[2]),
        SyscallCode::Write => async_syscall!(sys_write, args[0] as FdNum, args[1], args[2]),
        SyscallCode::Readv => async_syscall!(sys_readv, args[0] as FdNum, args[1], args[2]),
        SyscallCode::Writev => async_syscall!(sys_writev, args[0] as FdNum, args[1], args[2]),
        SyscallCode::Pread64 => async_syscall!(sys_pread, args[0] as FdNum, args[1], args[2], args[3] as isize),
        SyscallCode::Pwrite64 => async_syscall!(sys_pwrite, args[0] as FdNum, args[1], args[2], args[3] as isize),
        SyscallCode::Sendfile => async_syscall!(sys_sendfile, args[0] as FdNum, args[1] as FdNum, args[2], args[3]),
        SyscallCode::Pselect6 => async_syscall!(sys_pselect6, args[0] as FdNum , args[1],args[2],args[3], args[4], args[5]),
        SyscallCode::Ppoll => async_syscall!(sys_ppoll, args[0], args[1], args[2], args[3]),
        SyscallCode::Readlinkat => async_syscall!(sys_readlinkat, args[0] as FdNum, args[1], args[2], args[3]),
        SyscallCode::Newfstatat => async_syscall!(sys_newfstatat, args[0] as FdNum, args[1], args[2], args[3] as u32),
        SyscallCode::Fstat => syscall!(sys_fstat, args[0] as FdNum, args[1]),
        SyscallCode::Sync => syscall!(dummy),
        SyscallCode::Fsync => async_syscall!(sys_fsync, args[0] as FdNum),
        SyscallCode::Utimensat => async_syscall!(sys_utimensat, args[0] as FdNum, args[1], args[2], args[3] as u32),
        SyscallCode::Acct => async_syscall!(sys_acct, args[0]),
        SyscallCode::Exit => syscall!(sys_exit, args[0] as u32),
        SyscallCode::ExitGroup => syscall!(sys_exit_group, args[0] as u32),
        SyscallCode::SetTidAddress => syscall!(sys_set_tid_address, args[0]),
        SyscallCode::Futex => async_syscall!(sys_futex, args[0], args[1] as i32, args[2] as u32, args[3], args[4], args[5]),
        SyscallCode::GetRobustList => syscall!(dummy),
        SyscallCode::SetRobustList => syscall!(dummy),
        SyscallCode::Nanosleep => async_syscall!(sys_nanosleep, args[0], args[1]),
        SyscallCode::Setitimer => syscall!(sys_setitimer, args[0] as i32, args[1], args[2]),
        SyscallCode::ClockGettime => syscall!(sys_clock_gettime, args[0], args[1]),
        SyscallCode::ClockGetres => syscall!(sys_clock_getres, args[0], args[1]),
        SyscallCode::ClockNanosleep => async_syscall!(sys_clock_nanosleep, args[0], args[1] as i32, args[2], args[3]),
        SyscallCode::Syslog => syscall!(sys_syslog, args[0] as i32, args[1], args[2]),
        SyscallCode::SchedSetScheduler => syscall!(dummy),
        SyscallCode::SchedGetScheduler => syscall!(dummy),
        SyscallCode::SchedGetParam => syscall!(dummy),
        SyscallCode::SchedSetAffinity => syscall!(sys_sched_setaffinity, args[0] as Pid, args[1], args[2]),
        SyscallCode::SchedGetAffinity => syscall!(sys_sched_getaffinity, args[0] as Pid, args[1], args[2]),
        SyscallCode::SchedYield => async_syscall!(sys_sched_yield),
        SyscallCode::Kill => syscall!(sys_kill, args[0] as Pid, args[1]),
        SyscallCode::Tkill => syscall!(sys_tkill, args[0] as Pid, args[1]),
        SyscallCode::Tgkill => syscall!(sys_tgkill, args[0] as Pid, args[1] as Pid, args[2]),
        SyscallCode::RtSigsupend => async_syscall!(sys_rt_sigsuspend, args[0]),
        SyscallCode::RtSigaction => syscall!(sys_rt_sigaction, args[0] as i32, args[1], args[2]),
        SyscallCode::RtSigprocmask => syscall!(sys_rt_sigprocmask, args[0] as i32, args[1], args[2]),
        SyscallCode::RtSigtimedwait => syscall!(sys_rt_sigtimedwait, args[0], args[1], args[2]),
        SyscallCode::RtSigreturn => syscall!(sys_rt_sigreturn),
<<<<<<< HEAD
        SyscallCode::GetPriority => syscall!(sys_getpriority,args[0] as i32,args[1] as i32),
=======
        SyscallCode::Setregid => syscall!(sys_setregid, args[0] as Gid, args[1] as Gid),
        SyscallCode::Setgid => syscall!(sys_setgid, args[0] as Gid),
        SyscallCode::Setreuid => syscall!(sys_setreuid, args[0] as Uid, args[1] as Uid),
>>>>>>> cf5b6e29
        SyscallCode::Setuid => syscall!(sys_setuid, args[0] as Uid),
        SyscallCode::Setresuid => syscall!(sys_setresuid, args[0] as Uid, args[1] as Uid, args[2] as Uid),
        SyscallCode::Getresuid => syscall!(sys_getresuid, args[0], args[1], args[2]),
        SyscallCode::Setresgid => syscall!(sys_setresgid, args[0] as Gid, args[1] as Gid, args[2] as Gid),
        SyscallCode::Getresgid => syscall!(sys_getresgid, args[0], args[1], args[2]),
        SyscallCode::Times => syscall!(sys_times, args[0]),
        SyscallCode::Setpgid => syscall!(sys_setpgid, args[0] as Pid, args[1] as Pid),
        SyscallCode::Getpgid => syscall!(sys_getpgid, args[0] as Pid),
        SyscallCode::Setsid => syscall!(sys_setsid),
        SyscallCode::Uname => syscall!(sys_uname, args[0]),
        SyscallCode::Getrlimit => syscall!(sys_getrlimit, args[0] as u32, args[1]),
        SyscallCode::Setrlimit => syscall!(sys_setrlimit, args[0] as u32, args[1]),
        SyscallCode::Getrusage => syscall!(sys_getrusage, args[0] as i32, args[1]),
        SyscallCode::Umask => syscall!(sys_umask, args[0] as u32),
        SyscallCode::GetCpu => syscall!(sys_getcpu,args[0],args[1],args[2]),
        SyscallCode::GetTimeOfDay => syscall!(sys_gettimeofday, args[0], args[1]),
        SyscallCode::Getpid => syscall!(sys_getpid),
        SyscallCode::Getppid => syscall!(sys_getppid),
        SyscallCode::Getuid => syscall!(sys_getuid),
        SyscallCode::Geteuid => syscall!(sys_geteuid),
        SyscallCode::Getgid => syscall!(sys_getgid),
        SyscallCode::Getegid => syscall!(sys_getegid),
        SyscallCode::Gettid => syscall!(sys_gettid),
        SyscallCode::Sysinfo => syscall!(sys_sysinfo, args[0]),
        SyscallCode::Shmget => syscall!(sys_shmget, args[0], args[1], args[2] as u32),
        SyscallCode::Shmctl => syscall!(sys_shmctl, args[0] as i32, args[1] as i32, args[2]),
        SyscallCode::Shmat => syscall!(sys_shmat, args[0] as i32, args[1], args[2] as u32),
        SyscallCode::Socket => syscall!(sys_socket, args[0] as u32, args[1] as u32, args[2] as u32),
        SyscallCode::SocketPair => syscall!(sys_socketpair,args[0] as u32,args[1] as u32,args[2] as u32,args[3]),
        SyscallCode::Bind => syscall!(sys_bind, args[0] as FdNum, args[1], args[2] as u32),
        SyscallCode::Listen => syscall!(sys_listen, args[0] as FdNum, args[1] as u32),
        SyscallCode::Accept => async_syscall!(sys_accept, args[0] as FdNum, args[1], args[2]),
        SyscallCode::Connect => async_syscall!(sys_connect, args[0] as FdNum, args[1], args[2] as u32),
        SyscallCode::Getsockname => syscall!(sys_getsockname, args[0] as FdNum, args[1], args[2]),
        SyscallCode::Getpeername => syscall!(sys_getpeername, args[0] as FdNum, args[1], args[2]),
        SyscallCode::Sendto => async_syscall!(sys_sendto, args[0] as FdNum, args[1], args[2], args[3] as u32, args[4], args[5] as u32),
        SyscallCode::Recvfrom => async_syscall!(sys_recvfrom, args[0] as FdNum, args[1], args[2], args[3] as u32, args[4], args[5]),
        SyscallCode::Setsockopt => syscall!(sys_setsockopt, args[0] as FdNum, args[1] as u32, args[2] as u32, args[3], args[4] as u32),
        SyscallCode::Getsockopt => syscall!(sys_getsockopt, args[0] as FdNum, args[1] as u32, args[2] as u32, args[3], args[4]),
        SyscallCode::Sockshutdown => syscall!(sys_sockshutdown, args[0] as FdNum, args[1] as u32),
        SyscallCode::Brk => syscall!(sys_brk, args[0]),
        SyscallCode::Munmap => syscall!(sys_munmap, args[0], args[1]),
        SyscallCode::Clone => async_syscall!(sys_clone, args[0] as u32, args[1], args[2], args[3], args[4]),
        SyscallCode::Execve => async_syscall!(sys_execve, args[0], args[1], args[2]),
        SyscallCode::Mmap => syscall!(sys_mmap, args[0], args[1], args[2] as u32, args[3] as u32, args[4] as FdNum, args[5]),
        SyscallCode::Mprotect => syscall!(sys_mprotect, args[0], args[1], args[2] as u32),
        SyscallCode::Msync => syscall!(dummy),
        SyscallCode::Madvise => syscall!(dummy),
        SyscallCode::Wait4 => async_syscall!(sys_wait4, args[0] as Pid, args[1], args[2] as u32, args[3]),
        SyscallCode::Prlimit => syscall!(sys_prlimit, args[0] as Pid, args[1] as u32, args[2], args[3]),
        SyscallCode::Renameat2 => async_syscall!(sys_renameat2, args[0] as FdNum, args[1], args[2] as FdNum, args[3], args[4] as u32),
        // SyscallCode::Seccomp
        SyscallCode::Getrandom => async_syscall!(sys_getrandom, args[0], args[1], args[2] as u32),
        // SyscallCode::MemfdCreate
        // SyscallCode::Membarrier
        // SyscallCode::CopyFileRange
        _ => {
            warn!("Unsupported syscall: {:?} ({})", scode, code);
            Err(Errno::ENOSYS)
        }
    };
    strace!("return: {:?}", result);
    result
}

fn dummy() -> SyscallResult<usize> {
    debug!("Dummy syscall");
    Ok(0)
}

pub fn sys_getcpu(cpu: usize,node: usize,tcache: usize) -> SyscallResult<usize>{
    info!("[sys_getcpu] cpu: {}, node: {}", cpu, node);
    // 获取当前 CPU 和 NUMA 节点编号
    let (current_cpu, current_node) = get_current_cpu_and_node();
    // 尝试将当前 CPU 写入用户提供的指针位置
    if cpu != 0 {
        if let Some(cpu_ptr) = user_transmute_w::<u32>(cpu)? {
            *cpu_ptr = current_cpu;
        } else {
            return Err(Errno::EINVAL);
        }
    }

    // 尝试将当前 NUMA 节点写入用户提供的指针位置
    if node != 0 {
        if let Some(node_ptr) = user_transmute_w::<u32>(node)? {
            *node_ptr = current_node;
        } else {
            return Err(Errno::EINVAL);
        }
    }

    Ok(0)
}

fn get_current_cpu_and_node() -> (u32,u32){
    let num = local_hart().id as u32;
    (num,0)
}

pub fn sys_getpriority(which: i32,who: i32) -> SyscallResult<usize>{
    // 10 -> 10
    // 20 -> 0
    // 30 -> -10
    // 这里为了通过第一个测试，直接全部返回 0 ，进程/线程/用户的 优先级 没有实现之前的做法。
    return Ok(20);
}

pub async fn sys_getrandom(buf: usize, buflen: usize, _flags: u32) -> SyscallResult<usize> {
    // 暂时先将随机数全部写为0
    if buf == 0{
        return Err(Errno::EINVAL);
    }
    let buf = user_slice_w(buf, buflen * size_of::<u8>())?;
    let buf:&mut[u8] = bytemuck::cast_slice_mut(buf);
    for i in 0..buflen{
        buf[i] = 0
    }
    Ok(buflen)
}

<|MERGE_RESOLUTION|>--- conflicted
+++ resolved
@@ -20,12 +20,10 @@
 use log::{debug, info, warn};
 use num_enum::FromPrimitive;
 use crate::fs::fd::FdNum;
-<<<<<<< HEAD
+
 use crate::mm::protect::{user_slice_w, user_transmute_w};
-use crate::process::{Gid, Pid, Tid, Uid};
-=======
 use crate::process::{Gid, Pid, Uid};
->>>>>>> cf5b6e29
+
 use crate::processor::hart::local_hart;
 use crate::result::{Errno, SyscallResult};
 use crate::strace;
@@ -126,13 +124,10 @@
     RtSigprocmask = 135,
     RtSigtimedwait = 137,
     RtSigreturn = 139,
-<<<<<<< HEAD
     GetPriority = 141,
-=======
     Setregid = 143,
     Setgid = 144,
     Setreuid = 145,
->>>>>>> cf5b6e29
     Setuid = 146,
     Setresuid = 147,
     Getresuid = 148,
@@ -262,13 +257,10 @@
         SyscallCode::RtSigprocmask => syscall!(sys_rt_sigprocmask, args[0] as i32, args[1], args[2]),
         SyscallCode::RtSigtimedwait => syscall!(sys_rt_sigtimedwait, args[0], args[1], args[2]),
         SyscallCode::RtSigreturn => syscall!(sys_rt_sigreturn),
-<<<<<<< HEAD
         SyscallCode::GetPriority => syscall!(sys_getpriority,args[0] as i32,args[1] as i32),
-=======
         SyscallCode::Setregid => syscall!(sys_setregid, args[0] as Gid, args[1] as Gid),
         SyscallCode::Setgid => syscall!(sys_setgid, args[0] as Gid),
         SyscallCode::Setreuid => syscall!(sys_setreuid, args[0] as Uid, args[1] as Uid),
->>>>>>> cf5b6e29
         SyscallCode::Setuid => syscall!(sys_setuid, args[0] as Uid),
         SyscallCode::Setresuid => syscall!(sys_setresuid, args[0] as Uid, args[1] as Uid, args[2] as Uid),
         SyscallCode::Getresuid => syscall!(sys_getresuid, args[0], args[1], args[2]),
