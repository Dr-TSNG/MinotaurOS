use crate::arch::VirtAddr;
use crate::config::{MAX_FD_NUM, USER_STACK_SIZE, USER_STACK_TOP};
use crate::fs::ffi::{InodeMode, AT_FDCWD, PATH_MAX};
use crate::fs::path::resolve_path;
use crate::process::ffi::{CloneFlags, Rlimit, RlimitCmd, WaitOptions};
use crate::process::monitor::{PROCESS_MONITOR, THREAD_MONITOR};
use crate::process::thread::event_bus::{Event, WaitPidFuture};
use crate::process::{Pid, Tid};
use crate::processor::{current_process, current_thread};
use crate::result::{Errno, SyscallResult};
use crate::sched::yield_now;
use crate::signal::ffi::Signal;
use alloc::ffi::CString;
use alloc::vec::Vec;
use core::mem::size_of;
use log::{debug, info};
use zerocopy::AsBytes;

pub fn sys_exit(exit_code: i8) -> SyscallResult<usize> {
    current_thread().terminate(exit_code);
    Ok(0)
}

pub fn sys_exit_group(exit_code: i8) -> SyscallResult<usize> {
    current_process().terminate(exit_code);
    Ok(0)
}

pub fn sys_set_tid_address(tid: usize) -> SyscallResult<usize> {
    debug!("[set_tid_address] Set clear at {:#x}", tid);
    current_thread().inner().tid_address.clear = match tid {
        0 => None,
        _ => Some(VirtAddr(tid)),
    };
    Ok(current_thread().tid.0)
}

pub async fn sys_yield() -> SyscallResult<usize> {
    yield_now().await;
    Ok(0)
}

pub fn sys_kill(pid: Pid, signal: usize) -> SyscallResult<usize> {
    let signal = Signal::try_from(signal).map_err(|_| Errno::EINVAL)?;
    let monitor = PROCESS_MONITOR.lock();
    if let Some(process) = monitor.get(pid).upgrade() {
        for thread in process.inner.lock().threads.values() {
            if let Some(thread) = thread.upgrade() {
                thread.recv_signal(signal);
                break;
            }
        }
        return Ok(0);
    }
    Err(Errno::EINVAL)
}

pub fn sys_tkill(tid: Tid, signal: usize) -> SyscallResult<usize> {
    let signal = Signal::try_from(signal).map_err(|_| Errno::EINVAL)?;
    let monitor = THREAD_MONITOR.lock();
    if let Some(thread) = monitor.get(tid).upgrade() {
        thread.recv_signal(signal);
        return Ok(0);
    }
    Err(Errno::EINVAL)
}

pub fn sys_getrlimit(resource: u32, rlim: usize) -> SyscallResult<usize> {
    sys_prlimit(current_process().pid.0, resource, 0, rlim)
}

pub fn sys_setrlimit(resource: u32, rlim: usize) -> SyscallResult<usize> {
    sys_prlimit(current_process().pid.0, resource, rlim, 0)
}

pub fn sys_getpid() -> SyscallResult<usize> {
    Ok(current_process().pid.0)
}

pub fn sys_getppid() -> SyscallResult<usize> {
    let proc_inner = current_process().inner.lock();
    // SAFETY: 由于我们将 init 进程的 parent 设置为自己，所以这里可以直接 unwrap
    Ok(proc_inner.parent.upgrade().unwrap().pid.0)
}

pub fn sys_getuid() -> SyscallResult<usize> {
    // TODO: Real UID support
    Ok(0)
}

pub fn sys_geteuid() -> SyscallResult<usize> {
    // TODO: Real UID support
    Ok(0)
}

pub fn sys_getegid() -> SyscallResult<usize> {
    // TODO: Real UID support
    Ok(0)
}

pub fn sys_gettid() -> SyscallResult<usize> {
    Ok(current_thread().tid.0)
}

pub fn sys_clone(
    flags: u32,
    stack: usize,
    ptid: usize,
    tls: usize,
    ctid: usize,
) -> SyscallResult<usize> {
    let flags = CloneFlags::from_bits(flags).ok_or(Errno::EINVAL)?;
    if flags.contains(CloneFlags::CLONE_VM) {
        current_process().clone_thread(flags, stack, tls, ptid, ctid)
    } else {
        current_process().fork_process(flags, stack)
    }
}

pub async fn sys_execve(path: usize, args: usize, envs: usize) -> SyscallResult<usize> {
    let proc_inner = current_process().inner.lock();
    let mut path = proc_inner
        .addr_space
        .user_slice_str(VirtAddr(path), PATH_MAX)?;

    let mut args_vec: Vec<CString> = Vec::new();
    let mut envs_vec: Vec<CString> = Vec::new();
    if path.ends_with(".sh") {
        path = "/busybox";
        args_vec.push(CString::new("busybox").unwrap());
        args_vec.push(CString::new("sh").unwrap());
    }
    let push_args = |args_vec: &mut Vec<CString>, mut arg_ptr: usize| -> SyscallResult {
        loop {
            proc_inner
                .addr_space
                .user_slice_r(VirtAddr(arg_ptr), size_of::<usize>())?;
            let arg_addr = unsafe { *(arg_ptr as *const usize) };
            if arg_addr == 0 {
                break;
            }
            let arg = proc_inner
                .addr_space
                .user_slice_str(VirtAddr(arg_addr), PATH_MAX)?;
            if arg.is_empty() {
                break;
            }
            args_vec.push(CString::new(arg).unwrap());
            arg_ptr += size_of::<usize>();
        }
        Ok(())
    };
    push_args(&mut args_vec, args)?;
    push_args(&mut envs_vec, envs)?;
    if args_vec.is_empty() {
        args_vec.push(CString::new(path).unwrap());
    }
    if !envs_vec
        .iter()
        .any(|s| s.to_str().unwrap().contains("PATH="))
    {
        envs_vec.push(CString::new("PATH=/").unwrap());
    }
    if !envs_vec
        .iter()
        .any(|s| s.to_str().unwrap().contains("LD_LIBRARY_PATH="))
    {
        envs_vec.push(CString::new("LD_LIBRARY_PATH=/").unwrap());
    }

    let inode = resolve_path(&proc_inner, AT_FDCWD, path).await?;
    if inode.metadata().mode == InodeMode::IFDIR {
        return Err(Errno::EISDIR);
    }

    drop(proc_inner);
    let file = inode.open()?;
    let elf_data = file.read_all().await?;
    let argc = current_process()
        .execve(&elf_data, &args_vec, &envs_vec)
        .await?;
    Ok(argc)
}

pub async fn sys_wait4(
    pid: Pid,
    wstatus: usize,
    options: u32,
    _rusage: usize,
) -> SyscallResult<usize> {
    let options = WaitOptions::from_bits(options).ok_or(Errno::EINVAL)?;
    info!(
        "[wait4] pid: {:?}, wstatus: {:#x}, options: {:?}",
        pid as isize, wstatus, options
    );
    let ret = current_thread()
        .event_bus
        .suspend_with(
            Event::all().difference(Event::CHILD_EXIT),
            WaitPidFuture::new(pid, options, wstatus),
        )
        .await;
    info!("[wait4] ret: {:?}", ret);
    ret
}

pub fn sys_prlimit(
    pid: Pid,
    resource: u32,
    new_rlim: usize,
    old_rlim: usize,
) -> SyscallResult<usize> {
    let cmd = RlimitCmd::try_from(resource).map_err(|_| Errno::EINVAL)?;
    let mut proc_inner = current_process().inner.lock();
    debug!("[prlimit] pid: {}, cmd: {:?}, nrlim: {}, orlim :{}", pid, cmd, new_rlim, old_rlim);
    if old_rlim != 0 {
        let old_rlim = current_process()
            .inner
            .lock()
            .addr_space
            .user_slice_w(VirtAddr(old_rlim), size_of::<Rlimit>())?;
        let orlim = unsafe { &mut *(old_rlim.as_mut_ptr() as *mut Rlimit) };
        let (cur, max) = match cmd {
            RlimitCmd::RLIMIT_STACK => (USER_STACK_SIZE, USER_STACK_TOP.0),
            RlimitCmd::RLIMIT_NOFILE => (orlim.rlim_cur, orlim.rlim_max),
            _ => (0, 0),
        };
<<<<<<< HEAD
        let rlimit = Rlimit {
            rlim_cur: cur,
            rlim_max: max,
        };
        old_rlim.copy_from_slice(rlimit.as_bytes());
=======
        let limit = Rlimit { rlim_cur: cur, rlim_max: max };
        old_rlim.copy_from_slice(limit.as_bytes());
>>>>>>> 5a0f4953
    }
    if new_rlim != 0 {
        let new_rlim = current_process().inner.lock().addr_space
            .user_slice_w(VirtAddr(new_rlim), size_of::<Rlimit>())?;
        let nrlim = unsafe { &mut *(new_rlim.as_mut_ptr() as *mut Rlimit) };
        let (cur, max) = match cmd {
            RlimitCmd::RLIMIT_NOFILE => (nrlim.rlim_cur, nrlim.rlim_max),
            _ => (MAX_FD_NUM, MAX_FD_NUM)
        };
        if cur > max {
            return Err(Errno::EINVAL);
        }
        let limit = Rlimit { rlim_cur: cur, rlim_max: max };
        proc_inner.fd_table.set_rlimit(limit);
    }
    Ok(0)
}<|MERGE_RESOLUTION|>--- conflicted
+++ resolved
@@ -1,20 +1,20 @@
-use crate::arch::VirtAddr;
-use crate::config::{MAX_FD_NUM, USER_STACK_SIZE, USER_STACK_TOP};
-use crate::fs::ffi::{InodeMode, AT_FDCWD, PATH_MAX};
-use crate::fs::path::resolve_path;
-use crate::process::ffi::{CloneFlags, Rlimit, RlimitCmd, WaitOptions};
-use crate::process::monitor::{PROCESS_MONITOR, THREAD_MONITOR};
-use crate::process::thread::event_bus::{Event, WaitPidFuture};
-use crate::process::{Pid, Tid};
-use crate::processor::{current_process, current_thread};
-use crate::result::{Errno, SyscallResult};
-use crate::sched::yield_now;
-use crate::signal::ffi::Signal;
 use alloc::ffi::CString;
 use alloc::vec::Vec;
 use core::mem::size_of;
 use log::{debug, info};
 use zerocopy::AsBytes;
+use crate::arch::VirtAddr;
+use crate::config::{MAX_FD_NUM, USER_STACK_SIZE, USER_STACK_TOP};
+use crate::fs::ffi::{AT_FDCWD, InodeMode, PATH_MAX};
+use crate::fs::path::resolve_path;
+use crate::process::ffi::{CloneFlags, Rlimit, RlimitCmd, WaitOptions};
+use crate::process::monitor::{PROCESS_MONITOR, THREAD_MONITOR};
+use crate::process::{Pid, Tid};
+use crate::process::thread::event_bus::{Event, WaitPidFuture};
+use crate::processor::{current_process, current_thread};
+use crate::result::{Errno, SyscallResult};
+use crate::sched::yield_now;
+use crate::signal::ffi::Signal;
 
 pub fn sys_exit(exit_code: i8) -> SyscallResult<usize> {
     current_thread().terminate(exit_code);
@@ -102,13 +102,7 @@
     Ok(current_thread().tid.0)
 }
 
-pub fn sys_clone(
-    flags: u32,
-    stack: usize,
-    ptid: usize,
-    tls: usize,
-    ctid: usize,
-) -> SyscallResult<usize> {
+pub fn sys_clone(flags: u32, stack: usize, ptid: usize, tls: usize, ctid: usize) -> SyscallResult<usize> {
     let flags = CloneFlags::from_bits(flags).ok_or(Errno::EINVAL)?;
     if flags.contains(CloneFlags::CLONE_VM) {
         current_process().clone_thread(flags, stack, tls, ptid, ctid)
@@ -119,9 +113,7 @@
 
 pub async fn sys_execve(path: usize, args: usize, envs: usize) -> SyscallResult<usize> {
     let proc_inner = current_process().inner.lock();
-    let mut path = proc_inner
-        .addr_space
-        .user_slice_str(VirtAddr(path), PATH_MAX)?;
+    let mut path = proc_inner.addr_space.user_slice_str(VirtAddr(path), PATH_MAX)?;
 
     let mut args_vec: Vec<CString> = Vec::new();
     let mut envs_vec: Vec<CString> = Vec::new();
@@ -132,19 +124,11 @@
     }
     let push_args = |args_vec: &mut Vec<CString>, mut arg_ptr: usize| -> SyscallResult {
         loop {
-            proc_inner
-                .addr_space
-                .user_slice_r(VirtAddr(arg_ptr), size_of::<usize>())?;
+            proc_inner.addr_space.user_slice_r(VirtAddr(arg_ptr), size_of::<usize>())?;
             let arg_addr = unsafe { *(arg_ptr as *const usize) };
-            if arg_addr == 0 {
-                break;
-            }
-            let arg = proc_inner
-                .addr_space
-                .user_slice_str(VirtAddr(arg_addr), PATH_MAX)?;
-            if arg.is_empty() {
-                break;
-            }
+            if arg_addr == 0 { break; }
+            let arg = proc_inner.addr_space.user_slice_str(VirtAddr(arg_addr), PATH_MAX)?;
+            if arg.is_empty() { break; }
             args_vec.push(CString::new(arg).unwrap());
             arg_ptr += size_of::<usize>();
         }
@@ -155,16 +139,10 @@
     if args_vec.is_empty() {
         args_vec.push(CString::new(path).unwrap());
     }
-    if !envs_vec
-        .iter()
-        .any(|s| s.to_str().unwrap().contains("PATH="))
-    {
+    if !envs_vec.iter().any(|s| s.to_str().unwrap().contains("PATH=")) {
         envs_vec.push(CString::new("PATH=/").unwrap());
     }
-    if !envs_vec
-        .iter()
-        .any(|s| s.to_str().unwrap().contains("LD_LIBRARY_PATH="))
-    {
+    if !envs_vec.iter().any(|s| s.to_str().unwrap().contains("LD_LIBRARY_PATH=")) {
         envs_vec.push(CString::new("LD_LIBRARY_PATH=/").unwrap());
     }
 
@@ -176,48 +154,27 @@
     drop(proc_inner);
     let file = inode.open()?;
     let elf_data = file.read_all().await?;
-    let argc = current_process()
-        .execve(&elf_data, &args_vec, &envs_vec)
-        .await?;
+    let argc = current_process().execve(&elf_data, &args_vec, &envs_vec).await?;
     Ok(argc)
 }
 
-pub async fn sys_wait4(
-    pid: Pid,
-    wstatus: usize,
-    options: u32,
-    _rusage: usize,
-) -> SyscallResult<usize> {
+pub async fn sys_wait4(pid: Pid, wstatus: usize, options: u32, _rusage: usize) -> SyscallResult<usize> {
     let options = WaitOptions::from_bits(options).ok_or(Errno::EINVAL)?;
-    info!(
-        "[wait4] pid: {:?}, wstatus: {:#x}, options: {:?}",
-        pid as isize, wstatus, options
-    );
-    let ret = current_thread()
-        .event_bus
-        .suspend_with(
-            Event::all().difference(Event::CHILD_EXIT),
-            WaitPidFuture::new(pid, options, wstatus),
-        )
-        .await;
+    info!("[wait4] pid: {:?}, wstatus: {:#x}, options: {:?}", pid as isize, wstatus, options);
+    let ret = current_thread().event_bus.suspend_with(
+        Event::all().difference(Event::CHILD_EXIT),
+        WaitPidFuture::new(pid, options, wstatus),
+    ).await;
     info!("[wait4] ret: {:?}", ret);
     ret
 }
 
-pub fn sys_prlimit(
-    pid: Pid,
-    resource: u32,
-    new_rlim: usize,
-    old_rlim: usize,
-) -> SyscallResult<usize> {
+pub fn sys_prlimit(pid: Pid, resource: u32, new_rlim: usize, old_rlim: usize) -> SyscallResult<usize> {
     let cmd = RlimitCmd::try_from(resource).map_err(|_| Errno::EINVAL)?;
     let mut proc_inner = current_process().inner.lock();
     debug!("[prlimit] pid: {}, cmd: {:?}, nrlim: {}, orlim :{}", pid, cmd, new_rlim, old_rlim);
     if old_rlim != 0 {
-        let old_rlim = current_process()
-            .inner
-            .lock()
-            .addr_space
+        let old_rlim = current_process().inner.lock().addr_space
             .user_slice_w(VirtAddr(old_rlim), size_of::<Rlimit>())?;
         let orlim = unsafe { &mut *(old_rlim.as_mut_ptr() as *mut Rlimit) };
         let (cur, max) = match cmd {
@@ -225,16 +182,8 @@
             RlimitCmd::RLIMIT_NOFILE => (orlim.rlim_cur, orlim.rlim_max),
             _ => (0, 0),
         };
-<<<<<<< HEAD
-        let rlimit = Rlimit {
-            rlim_cur: cur,
-            rlim_max: max,
-        };
-        old_rlim.copy_from_slice(rlimit.as_bytes());
-=======
         let limit = Rlimit { rlim_cur: cur, rlim_max: max };
         old_rlim.copy_from_slice(limit.as_bytes());
->>>>>>> 5a0f4953
     }
     if new_rlim != 0 {
         let new_rlim = current_process().inner.lock().addr_space
