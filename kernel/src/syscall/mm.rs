--- conflicted
+++ resolved
@@ -1,38 +1,23 @@
-use crate::arch::{VirtAddr, PAGE_SIZE};
+use log::debug;
+use crate::arch::{PAGE_SIZE, VirtAddr};
 use crate::fs::fd::FdNum;
 use crate::mm::ffi::{MapFlags, MapProt};
 use crate::processor::current_process;
 use crate::result::{Errno, SyscallResult};
-use log::debug;
 
 pub fn sys_brk(addr: usize) -> SyscallResult<usize> {
-    current_process()
-        .inner
-        .lock()
-        .addr_space
-        .set_brk(VirtAddr(addr))
+    current_process().inner.lock().addr_space.set_brk(VirtAddr(addr))
 }
 
 pub fn sys_munmap(addr: usize, len: usize) -> SyscallResult<usize> {
     if addr % PAGE_SIZE != 0 {
         return Err(Errno::EINVAL);
     }
-    current_process()
-        .inner
-        .lock()
-        .addr_space
-        .munmap(VirtAddr(addr).into(), len.div_ceil(PAGE_SIZE))?;
+    current_process().inner.lock().addr_space.munmap(VirtAddr(addr).into(), len.div_ceil(PAGE_SIZE))?;
     Ok(0)
 }
 
-pub fn sys_mmap(
-    addr: usize,
-    len: usize,
-    prot: u32,
-    flags: u32,
-    fd: FdNum,
-    offset: usize,
-) -> SyscallResult<usize> {
+pub fn sys_mmap(addr: usize, len: usize, prot: u32, flags: u32, fd: FdNum, offset: usize) -> SyscallResult<usize> {
     if addr % PAGE_SIZE != 0 || offset % PAGE_SIZE != 0 {
         return Err(Errno::EINVAL);
     }
@@ -43,13 +28,7 @@
     }
     let start = match addr {
         0 => None,
-<<<<<<< HEAD
-        _ => flags
-            .contains(MapFlags::MAP_FIXED)
-            .then_some(VirtAddr::from(addr).into()),
-=======
         _ => flags.contains(MapFlags::MAP_FIXED).then_some(VirtAddr(addr).into()),
->>>>>>> 5a0f4953
     };
     debug!(
         "[mmap] start: {:?}, len: {}, prot: {:?}, flags: {:?}, fd: {:?}, offset: {}",
@@ -62,25 +41,9 @@
         let inode = fd_impl.file.metadata().inode.clone().ok_or(Errno::ENODEV)?;
         inode.metadata().page_cache.as_ref().ok_or(Errno::ENODEV)?;
         let name = inode.metadata().path.clone();
-        proc_inner.addr_space.mmap(
-            Some(name),
-            start,
-            len.div_ceil(PAGE_SIZE),
-            prot.into(),
-            Some(inode),
-            offset / PAGE_SIZE,
-            is_shared,
-        )
+        proc_inner.addr_space.mmap(Some(name), start, len.div_ceil(PAGE_SIZE), prot.into(), Some(inode), offset / PAGE_SIZE, is_shared)
     } else {
-        proc_inner.addr_space.mmap(
-            None,
-            start,
-            len.div_ceil(PAGE_SIZE),
-            prot.into(),
-            None,
-            0,
-            is_shared,
-        )
+        proc_inner.addr_space.mmap(None, start, len.div_ceil(PAGE_SIZE), prot.into(), None, 0, is_shared)
     }
 }
 
@@ -89,21 +52,7 @@
         return Err(Errno::EINVAL);
     }
     let prot = MapProt::from_bits_truncate(prot);
-<<<<<<< HEAD
-    debug!(
-        "[mprotect] addr: {:?}, len: {}, prot: {:?}",
-        VirtAddr(addr),
-        len,
-        prot
-    );
-    current_process().inner.lock().addr_space.set_perms(
-        VirtAddr(addr).into(),
-        len.div_ceil(PAGE_SIZE),
-        prot.into(),
-    )?;
-=======
     debug!("[mprotect] addr: {:?}, len: {}, prot: {:?}",VirtAddr(addr), len, prot);
     current_process().inner.lock().addr_space.mprotect(VirtAddr(addr).into(), len.div_ceil(PAGE_SIZE), prot.into())?;
->>>>>>> 5a0f4953
     Ok(0)
 }