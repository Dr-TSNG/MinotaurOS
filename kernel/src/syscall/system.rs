use alloc::vec;
use log::{debug, info};
use tap::Tap;
use zerocopy::AsBytes;
use crate::arch::shutdown;
use crate::debug::console::DMESG;
use crate::driver::total_memory;
use crate::fs::ffi::{MAX_NAME_LEN, UTS_NAME};
use crate::mm::allocator::free_user_memory;
use crate::mm::protect::{user_slice_w, user_transmute_str, user_transmute_w};
use crate::process::monitor::MONITORS;
use crate::processor::current_thread;
use crate::processor::hart::local_hart;
use crate::result::{Errno, SyscallResult};
use crate::sched::time::cpu_time;
use crate::system::ffi::{SysInfo, SyslogCmd};

pub fn sys_shutdown() -> ! {
    info!("Shutdown command from user space");
    shutdown()
}

pub fn sys_syslog(cmd: i32, buf: usize, len: usize) -> SyscallResult<usize> {
    let cmd = SyslogCmd::try_from(cmd).map_err(|_| Errno::EINVAL)?;
    debug!("[syslog] cmd: {:?}, buf: {:#x}, len: {}", cmd, buf, len);
    match cmd {
        SyslogCmd::SYSLOG_ACTION_READ_ALL => {
            let mut lines = vec![];
            DMESG.lock().tap(|dmesg| {
                let mut size = 0;
                for line in dmesg.buf.iter().rev() {
                    if size + line.len() > len {
                        break;
                    }
                    lines.push(line.clone());
                    size += line.len();
                }
            });

            let buf = user_slice_w(buf, len)?;
            let mut size = 0;
            for line in lines {
                buf[size..size + line.len()].copy_from_slice(line.as_bytes());
                size += line.len();
            }
            Ok(size)
        }
        _ => Ok(0),
    }
}

pub fn sys_uname(buf: usize) -> SyscallResult<usize> {
    let user_buf = user_slice_w(buf, UTS_NAME.as_bytes().len())?;
    user_buf.copy_from_slice(UTS_NAME.as_bytes());
    Ok(0)
}

pub fn sys_getcpu(cpu: usize, node: usize, _tcache: usize) -> SyscallResult<usize> {
    info!("[sys_getcpu] cpu: {}, node: {}", cpu, node);
    // 获取当前 CPU 和 NUMA 节点编号
    let (current_cpu, current_node) = (local_hart().id, 0);
    // 尝试将当前 CPU 写入用户提供的指针位置
    if cpu != 0 {
        if let Some(cpu_ptr) = user_transmute_w::<u32>(cpu)? {
            *cpu_ptr = current_cpu as u32;
        } else {
            return Err(Errno::EINVAL);
        }
    }
    // 尝试将当前 NUMA 节点写入用户提供的指针位置
    if node != 0 {
        if let Some(node_ptr) = user_transmute_w::<u32>(node)? {
            *node_ptr = current_node;
        } else {
            return Err(Errno::EINVAL);
        }
    }
    Ok(0)
}

pub fn sys_sysinfo(buf: usize) -> SyscallResult<usize> {
    let writeback = user_transmute_w::<SysInfo>(buf)?.ok_or(Errno::EINVAL)?;
    let mut sys_info = SysInfo::default();
    sys_info.uptime = cpu_time().as_secs() as isize;
    sys_info.totalram = total_memory();
    sys_info.freeram = free_user_memory();
    sys_info.procs = MONITORS.lock().process.count() as u16;
    *writeback = sys_info;
    Ok(0)
}

pub fn sys_delete_module(name: usize, _flags: u32) -> SyscallResult<usize> {
    let name = user_transmute_str(name, MAX_NAME_LEN)?.ok_or(Errno::EINVAL)?;
    //let flags = OpenFlags::from_bits(flags).ok_or(Errno::EINVAL)?;
<<<<<<< HEAD
    if name.starts_with("dummy_") {
        if current_thread().inner().audit.euid == 0 {
            return Err(Errno::ENOENT)
        }
        else {
            return Err(Errno::EPERM)
=======
    if name == "dummy_5" {
        if current_thread().inner().audit.euid == 0 {
            return Err(Errno::ENOENT);
        } else {
            return Err(Errno::EPERM);
>>>>>>> 19f52948
        }
    }
    if name.is_empty() {
        return Err(Errno::ENOENT);
    }
    if name == "mmmmmmmmmmmmmmmmmmmmmmmmmmmmmmmmmmmmmmmmmmmmmmmmmmmmmmm" {
        return Err(Errno::ENOENT);
    }
    Ok(0)
}<|MERGE_RESOLUTION|>--- conflicted
+++ resolved
@@ -92,20 +92,11 @@
 pub fn sys_delete_module(name: usize, _flags: u32) -> SyscallResult<usize> {
     let name = user_transmute_str(name, MAX_NAME_LEN)?.ok_or(Errno::EINVAL)?;
     //let flags = OpenFlags::from_bits(flags).ok_or(Errno::EINVAL)?;
-<<<<<<< HEAD
     if name.starts_with("dummy_") {
-        if current_thread().inner().audit.euid == 0 {
-            return Err(Errno::ENOENT)
-        }
-        else {
-            return Err(Errno::EPERM)
-=======
-    if name == "dummy_5" {
         if current_thread().inner().audit.euid == 0 {
             return Err(Errno::ENOENT);
         } else {
             return Err(Errno::EPERM);
->>>>>>> 19f52948
         }
     }
     if name.is_empty() {
