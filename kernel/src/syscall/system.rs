--- conflicted
+++ resolved
@@ -44,11 +44,7 @@
                 size += line.len();
             }
             Ok(size)
-<<<<<<< HEAD
-        },
-=======
         }
->>>>>>> 788e76fe
         _ => Ok(0),
     }
 }
