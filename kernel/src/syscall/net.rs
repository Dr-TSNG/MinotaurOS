--- conflicted
+++ resolved
@@ -6,7 +6,6 @@
 use log::{debug, info, warn};
 use macros::suspend;
 use crate::mm::protect::{user_slice_r, user_slice_w, user_transmute_w};
-use crate::result::Errno::{EFAULT, EINVAL, ENOPROTOOPT};
 
 /// socket level
 const SOL_SOCKET: u32 = 1;
@@ -196,21 +195,11 @@
     optval: usize,
     optlen: u32,
 ) -> SyscallResult<usize> {
-<<<<<<< HEAD
-    if optval_ptr == 0 {
-        return Err(EFAULT);
-    }
-    if _optlen == 0 {
-        return Err(EINVAL);
-    }
-    info!("[sys_setsockopt] socketfd: {}",sockfd);
-=======
     if optlen == 0 {
         return Err(Errno::EINVAL);
     }
     let optval = user_slice_r(optval, optlen as usize)?;
     info!("[sys_setsockopt] socketfd: {}", sockfd);
->>>>>>> 788e76fe
     let socket = current_process().inner.lock()
         .fd_table.get(sockfd)?.file.as_socket()?;
 
@@ -246,11 +235,7 @@
         }
         _ => {
             warn!("[sys_setsockopt] level: {}, optname: {}", level, optname);
-<<<<<<< HEAD
-            return Err(ENOPROTOOPT);
-=======
             return Err(Errno::ENOPROTOOPT);
->>>>>>> 788e76fe
         }
     }
     Ok(0)
