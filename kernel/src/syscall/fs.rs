--- conflicted
+++ resolved
@@ -4,7 +4,6 @@
 use core::cmp::min;
 use core::mem::size_of;
 use core::time::Duration;
-use futures::future::ok;
 use log::{debug, info, warn};
 use tap::Tap;
 use zerocopy::{AsBytes, FromBytes, FromZeroes};
@@ -73,7 +72,7 @@
 
 pub fn sys_fcntl(fd: FdNum, cmd: usize, arg2: usize) -> SyscallResult<usize> {
     let cmd = FcntlCmd::try_from(cmd).map_err(|_| Errno::EINVAL)?;
-    warn!("[fcntl] fd: {}, cmd: {:?}, arg2: {}", fd, cmd, arg2);
+    debug!("[fcntl] fd: {}, cmd: {:?}, arg2: {}", fd, cmd, arg2);
     let proc_inner = &mut *current_process().inner.lock();
     let fd_impl = proc_inner.fd_table.get_mut(fd)?;
     match cmd {
@@ -118,7 +117,6 @@
     Ok(ret as usize)
 }
 
-<<<<<<< HEAD
 pub async fn sys_mknodat(dirfd: FdNum, path: usize, mode: u32, dev: u32) -> SyscallResult<usize>{
     let path = user_transmute_str(path, PATH_MAX)?.ok_or(Errno::EINVAL)?;
 
@@ -149,12 +147,6 @@
     debug!("[mknodat] fd: {}, path: {:?}, mode: {:?}, dev: {}", dirfd, path, mode, dev);
     inode.create(mode, &name, token).await?;
     Ok(0)
-=======
-pub fn sys_fifo(path: usize, mode: u32) -> SyscallResult<usize> {
-    let path = user_transmute_str(path, PATH_MAX)?.ok_or(Errno::EINVAL)?;
-    let mode = InodeMode::from_bits_misc(mode);
-    todo!()
->>>>>>> 19f52948
 }
 
 pub async fn sys_mkdirat(dirfd: FdNum, path: usize, mode: u32) -> SyscallResult<usize> {
@@ -659,7 +651,7 @@
     ret
 }
 
-pub async fn sys_splice(infd: FdNum, off_in: usize, outfd: FdNum, off_out: usize, len: usize, flag: u32) -> SyscallResult<usize> {
+pub async fn sys_splice(_infd: FdNum, _off_in: usize, outfd: FdNum, off_out: usize, len: usize, flag: u32) -> SyscallResult<usize> {
     Ok(1)
 }
 
