--- conflicted
+++ resolved
@@ -117,7 +117,6 @@
     Ok(ret as usize)
 }
 
-<<<<<<< HEAD
 pub async fn sys_mknodat(dirfd: FdNum, path: usize, mode: u32, dev: u32) -> SyscallResult<usize> {
     let mode = InodeMode::from_bits_truncate(mode);
     match mode.file_type() {
@@ -135,12 +134,6 @@
     let inode = resolve_path(dirfd, &parent, true, audit).await?;
     inode.create(mode, &name, audit).await?;
     Ok(0)
-=======
-pub fn sys_fifo(path: usize, mode: u32) -> SyscallResult<usize> {
-    let path = user_transmute_str(path, PATH_MAX)?.ok_or(Errno::EINVAL)?;
-    let mode = InodeMode::from_bits_misc(mode);
-    todo!()
->>>>>>> 500444a2
 }
 
 pub async fn sys_mkdirat(dirfd: FdNum, path: usize, mode: u32) -> SyscallResult<usize> {
