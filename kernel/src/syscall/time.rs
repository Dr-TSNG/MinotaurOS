--- conflicted
+++ resolved
@@ -66,13 +66,6 @@
                 }
                 Duration::ZERO
             };
-<<<<<<< HEAD
-            proc_inner.timers[which as usize] = ITimerVal {
-                interval: new_value.interval,
-                value: next_exp.into(),
-            };
-            if next_int != Duration::ZERO {
-=======
             if next_int.is_zero() {
                 proc_inner.timers[which as usize] = ITimerVal::default();
             } else {
@@ -80,7 +73,6 @@
                     interval: new_value.interval,
                     value: next_exp.into(),
                 };
->>>>>>> 19de244f
                 spawn_kernel_thread(TimerFuture::new(next_exp, callback));
             }
         }
