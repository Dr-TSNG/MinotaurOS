use alloc::sync::Arc;
use alloc::vec;
use alloc::vec::Vec;
use crate::config::MAX_FD_NUM;
use crate::fs::devfs::tty::DEFAULT_TTY;
use crate::fs::ffi::OpenFlags;
use crate::fs::file::File;
use crate::result::{Errno, SyscallResult};
use crate::process::ffi::{Rlimit};
use crate::processor::current_process;

pub type FdNum = i32;

#[derive(Clone)]
pub struct FdTable {
    table: Vec<Option<FileDescriptor>>,
    pub rlimit: Rlimit
}

#[derive(Clone)]
pub struct FileDescriptor {
    pub file: Arc<dyn File>,
    pub flags: OpenFlags,
}

impl FileDescriptor {
    pub fn new(file: Arc<dyn File>, flags: OpenFlags) -> Self {
        Self { file, flags }
    }

    pub fn dup(mut self, cloexec: bool) -> Self {
        if cloexec {
            self.flags.insert(OpenFlags::O_CLOEXEC);
        } else {
            self.flags.remove(OpenFlags::O_CLOEXEC);
        }
        self
    }
}

impl FdTable {
    pub fn new() -> Self {
        let mut table = vec![];
        let stdin = FileDescriptor::new(DEFAULT_TTY.clone(), OpenFlags::O_RDONLY);
        let stdout = FileDescriptor::new(DEFAULT_TTY.clone(), OpenFlags::O_WRONLY);
        let stderr = FileDescriptor::new(DEFAULT_TTY.clone(), OpenFlags::O_WRONLY);
        table.push(Some(stdin));
        table.push(Some(stdout));
        table.push(Some(stderr));
        FdTable {
            table,
            rlimit: Rlimit {
                rlim_cur: MAX_FD_NUM,
                rlim_max: MAX_FD_NUM},
        }
    }

    pub fn cloexec(&mut self) {
        for fd in self.table.iter_mut() {
            if let Some(fd_impl) = fd {
                if fd_impl.flags.contains(OpenFlags::O_CLOEXEC) {
                    *fd = None;
                }
            }
        }
    }

    /// 获取指定位置的文件描述符
    pub fn get(&self, fd: FdNum) -> SyscallResult<FileDescriptor> {
        let fd = fd as usize;
        self.table.get(fd).and_then(Option::clone).ok_or(Errno::EBADF)
    }

    /// 获取引用
    pub fn get_ref(&self, fd: FdNum) -> Option<&FileDescriptor> {
        if fd > self.table.len() as i32 {
            None
        } else {
            self.table[fd as usize].as_ref()
        }
    }

    /// 插入一个文件描述符，返回位置
    pub fn put(&mut self, fd_impl: FileDescriptor, start: FdNum) -> SyscallResult<FdNum> {
        let fd = self.find_slot(start as usize);
        let proc_inner = current_process().inner.lock();
        if fd > proc_inner.fd_table.rlimit.rlim_max - 1 {
            return Err(Errno::EMFILE);
        }
        if fd >= self.table.len() {
            self.table.resize(fd + 1, None);
        }
        self.table[fd] = Some(fd_impl);
        Ok(fd as i32)
    }

    /// 在指定位置插入一个文件描述符，如果位置已经占用，则替换
    pub fn insert(&mut self, fd: FdNum, fd_impl: FileDescriptor) -> SyscallResult {
        let fd = fd as usize;
        if fd > MAX_FD_NUM {
            return Err(Errno::EBADF);
        }
        if fd >= self.table.len() {
            self.table.resize(fd + 1, None);
        }
        self.table[fd] = Some(fd_impl);
        Ok(())
    }

    /// 删除一个文件描述符
    pub fn remove(&mut self, fd: FdNum) -> SyscallResult {
        let fd = fd as usize;
        if fd >= self.table.len() {
            return Err(Errno::EBADF);
        }
        self.table[fd] = None;
        Ok(())
    }

    /// 获取一个文件描述符的所有权
    pub fn take(&mut self, fd: FdNum) -> SyscallResult<Option<FileDescriptor>> {
        if fd >= self.table.len() as i32 {
            Ok(None)
        } else {
            Ok(self.table[fd as usize].take())
        }
    }

    pub fn alloc_fd(&mut self) -> SyscallResult<usize> {
        if let Some(fd) = self.free_slot() {
            Ok(fd)
        } else {
            self.table.push(None);
            Ok(self.table.len() - 1)
        }
    }
}

impl FdTable {
    fn find_slot(&self, start: usize) -> usize {
        if start >= self.table.len() {
            return start;
        }
        for i in start..self.table.len() {
            if self.table[i].is_none() {
                return i;
            }
        }
        self.table.len()
    }
<<<<<<< HEAD

    fn free_slot(&self) -> Option<usize> {
        (0..self.table.len()).find(|fd| self.table[*fd].is_none())
    }

    pub fn set_rlimit(&mut self, rlimit: Rlimit) {
        self.rlimit = rlimit;
    }
=======
>>>>>>> 5eb4b29d
}<|MERGE_RESOLUTION|>--- conflicted
+++ resolved
@@ -148,7 +148,6 @@
         }
         self.table.len()
     }
-<<<<<<< HEAD
 
     fn free_slot(&self) -> Option<usize> {
         (0..self.table.len()).find(|fd| self.table[*fd].is_none())
@@ -157,6 +156,4 @@
     pub fn set_rlimit(&mut self, rlimit: Rlimit) {
         self.rlimit = rlimit;
     }
-=======
->>>>>>> 5eb4b29d
-}+}
