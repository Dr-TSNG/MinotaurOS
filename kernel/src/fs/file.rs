use alloc::boxed::Box;
use alloc::sync::Arc;
use alloc::vec::Vec;
use core::task::Waker;
use async_trait::async_trait;
use crate::arch::PAGE_SIZE;
use crate::fs::inode::Inode;
use crate::result::{Errno, SyscallResult};
use crate::sync::mutex::{AsyncMutex, Mutex};
use crate::fs::ffi::OpenFlags;
use crate::net::Socket;
use crate::process::token::AccessToken;
use crate::result::Errno::EISDIR;
use crate::process::thread::Audit;

pub struct FileMeta {
    pub inode: Option<Arc<dyn Inode>>,
    pub flags: Mutex<OpenFlags>,
}

impl FileMeta {
    pub fn new(inode: Option<Arc<dyn Inode>>, flags: OpenFlags) -> Self {
        FileMeta {
            inode,
            flags: Mutex::new(flags),
        }
    }
}

/// https://man7.org/linux/man-pages/man2/lseek.2.html
pub enum Seek {
    /// The file offset is set to offset bytes.
    Set(isize),
    /// The file offset is set to its current location plus `offset` bytes.
    Cur(isize),
    /// The file offset is set to the size of the file plus `offset` bytes.
    End(isize),
}

impl TryFrom<(i32, isize)> for Seek {
    type Error = Errno;

    fn try_from((whence, offset): (i32, isize)) -> Result<Self, Self::Error> {
        match whence {
            0 => Ok(Seek::Set(offset)),
            1 => Ok(Seek::Cur(offset)),
            2 => Ok(Seek::End(offset)),
            _ => Err(Errno::EINVAL),
        }
    }
}

#[allow(unused)]
#[async_trait]
pub trait File: Send + Sync {
    fn metadata(&self) -> &FileMeta;

    fn as_socket(self: Arc<Self>) -> SyscallResult<Arc<dyn Socket>> {
        Err(Errno::ENOTSOCK)
    }

    async fn read(&self, buf: &mut [u8]) -> SyscallResult<isize> {
        Err(Errno::EOPNOTSUPP)
    }

    async fn write(&self, buf: &[u8]) -> SyscallResult<isize> {
        Err(Errno::EOPNOTSUPP)
    }

    async fn truncate(&self, size: isize) -> SyscallResult {
        Err(Errno::EOPNOTSUPP)
    }

    async fn sync(&self) -> SyscallResult {
        Err(Errno::EOPNOTSUPP)
    }

    async fn seek(&self, seek: Seek) -> SyscallResult<isize> {
        Err(Errno::EOPNOTSUPP)
    }

    async fn ioctl(&self, request: usize, arg2: usize, arg3: usize, arg4: usize, arg5: usize) -> SyscallResult<i32> {
        Err(Errno::ENOTTY)
    }

    async fn pread(&self, buf: &mut [u8], offset: isize) -> SyscallResult<isize> {
        Err(Errno::EOPNOTSUPP)
    }

    async fn pwrite(&self, buf: &[u8], offset: isize) -> SyscallResult<isize> {
        Err(Errno::EOPNOTSUPP)
    }

    async fn readdir(&self) -> SyscallResult<Option<(usize, Arc<dyn Inode>)>> {
        Err(Errno::ENOTDIR)
    }

    fn pollin(&self, waker: Option<Waker>) -> SyscallResult<bool> {
        Ok(true)
    }

    fn pollout(&self, waker: Option<Waker>) -> SyscallResult<bool> {
        Ok(true)
    }
}

impl dyn File {
    pub async fn read_all(&self) -> SyscallResult<Vec<u8>> {
        self.seek(Seek::Set(0)).await?;
        let mut buf = Vec::new();
        let mut tmp = [0u8; PAGE_SIZE];
        loop {
            let len = self.read(&mut tmp).await?;
            if len == 0 {
                break;
            }
            buf.extend_from_slice(&tmp[..len as usize]);
        }
        Ok(buf)
    }
}

pub struct CharacterFile {
    metadata: FileMeta,
    pos: AsyncMutex<isize>,
}

impl CharacterFile {
    pub fn new(metadata: FileMeta) -> Arc<Self> {
        Arc::new(Self {
            metadata,
            pos: AsyncMutex::default(),
        })
    }
}

#[async_trait]
impl File for CharacterFile {
    fn metadata(&self) -> &FileMeta {
        &self.metadata
    }

    async fn read(&self, buf: &mut [u8]) -> SyscallResult<isize> {
        let inode = self.metadata.inode.as_ref().unwrap();
        let mut pos = self.pos.lock().await;
        let count = inode.read(buf, *pos).await?;
        *pos += count;
        Ok(count)
    }

    async fn write(&self, buf: &[u8]) -> SyscallResult<isize> {
        let inode = self.metadata.inode.as_ref().unwrap();
        let mut pos = self.pos.lock().await;
        let count = inode.write(buf, *pos).await?;
        *pos += count;
        Ok(count)
    }

    async fn ioctl(&self, request: usize, value: usize, arg2: usize, arg3: usize, arg4: usize) -> SyscallResult<i32> {
        let inode = self.metadata.inode.as_ref().unwrap();
        inode.ioctl(request, value, arg2, arg3, arg4)
    }
}

pub struct DirFile {
    metadata: FileMeta,
    pos: AsyncMutex<usize>,
    audit: Audit,
}

impl DirFile {
    pub fn new(metadata: FileMeta, audit: Audit) -> Arc<Self> {
        Arc::new(Self {
            metadata,
            pos: AsyncMutex::default(),
            audit,
        })
    }
}

#[async_trait]
impl File for DirFile {
    fn metadata(&self) -> &FileMeta {
        &self.metadata
    }

    async fn readdir(&self) -> SyscallResult<Option<(usize, Arc<dyn Inode>)>> {
        let inode = self.metadata.inode.as_ref().unwrap();
        if inode.metadata().inner.lock().unlinked {
            return Err(Errno::ENOENT);
        }
        let mut pos = self.pos.lock().await;
        let inode = match *pos {
            0 => inode.clone(),
            1 => inode.metadata().parent.clone().and_then(|p| p.upgrade()).unwrap_or(inode.clone()),
            _ => match inode.clone().lookup_idx(*pos - 2, &self.audit).await {
                Ok(inode) => inode,
                Err(Errno::ENOENT) => return Ok(None),
                Err(e) => return Err(e),
            },
        };
        *pos += 1;
        Ok(Some((*pos - 1, inode)))
    }

    async fn read(&self, _buf: &mut [u8]) -> SyscallResult<isize> {
<<<<<<< HEAD
        Err(EISDIR)
=======
        Err(Errno::EISDIR)
>>>>>>> 788e76fe
    }
}

pub struct RegularFile {
    metadata: FileMeta,
    pos: AsyncMutex<isize>,
    prw_lock: AsyncMutex<()>,
}

impl RegularFile {
    pub fn new(metadata: FileMeta) -> Arc<Self> {
        Arc::new(Self {
            metadata,
            pos: AsyncMutex::default(),
            prw_lock: AsyncMutex::default(),
        })
    }
}

#[async_trait]
impl File for RegularFile {
    fn metadata(&self) -> &FileMeta {
        &self.metadata
    }

    async fn read(&self, buf: &mut [u8]) -> SyscallResult<isize> {
        let inode = self.metadata.inode.as_ref().unwrap();
        let mut pos = self.pos.lock().await;
        let count = inode.read(buf, *pos).await?;
        *pos += count;
        Ok(count)
    }

    async fn write(&self, buf: &[u8]) -> SyscallResult<isize> {
        let inode = self.metadata.inode.as_ref().unwrap();
        let mut pos = self.pos.lock().await;
        let count = inode.write(buf, *pos).await?;
        *pos += count;
        Ok(count)
    }

    async fn truncate(&self, size: isize) -> SyscallResult {
        let inode = self.metadata.inode.as_ref().unwrap();
        inode.truncate(size).await?;
        // The value of the seek pointer shall not be modified by a call to ftruncate().
        Ok(())
    }

    async fn sync(&self) -> SyscallResult {
        let inode = self.metadata.inode.as_ref().unwrap();
        inode.sync().await?;
        Ok(())
    }

    async fn seek(&self, seek: Seek) -> SyscallResult<isize> {
        let mut pos = self.pos.lock().await;
        *pos = match seek {
            Seek::Set(offset) => {
                if offset < 0 {
                    return Err(Errno::EINVAL);
                }
                offset
            }
            Seek::Cur(offset) => {
                match pos.checked_add(offset) {
                    Some(new_pos) => new_pos,
                    None => return Err(if offset < 0 { Errno::EINVAL } else { Errno::EOVERFLOW }),
                }
            }
            Seek::End(offset) => {
                let size = self.metadata.inode.as_ref().unwrap().metadata().inner.lock().size;
                match size.checked_add(offset) {
                    Some(new_pos) => new_pos,
                    None => return Err(if offset < 0 { Errno::EINVAL } else { Errno::EOVERFLOW }),
                }
            }
        };
        Ok(*pos)
    }

    async fn pread(&self, buf: &mut [u8], offset: isize) -> SyscallResult<isize> {
        let _lock = self.prw_lock.lock().await;
        let old = self.seek(Seek::Cur(0)).await?;
        self.seek(Seek::Set(offset)).await?;
        let ret = self.read(buf).await;
        self.seek(Seek::Set(old)).await?;
        ret
    }

    async fn pwrite(&self, buf: &[u8], offset: isize) -> SyscallResult<isize> {
        let _lock = self.prw_lock.lock().await;
        let old = self.seek(Seek::Cur(0)).await?;
        self.seek(Seek::Set(offset)).await?;
        let ret = self.write(buf).await;
        self.seek(Seek::Set(old)).await?;
        ret
    }
}<|MERGE_RESOLUTION|>--- conflicted
+++ resolved
@@ -9,8 +9,6 @@
 use crate::sync::mutex::{AsyncMutex, Mutex};
 use crate::fs::ffi::OpenFlags;
 use crate::net::Socket;
-use crate::process::token::AccessToken;
-use crate::result::Errno::EISDIR;
 use crate::process::thread::Audit;
 
 pub struct FileMeta {
@@ -204,11 +202,7 @@
     }
 
     async fn read(&self, _buf: &mut [u8]) -> SyscallResult<isize> {
-<<<<<<< HEAD
-        Err(EISDIR)
-=======
         Err(Errno::EISDIR)
->>>>>>> 788e76fe
     }
 }
 
