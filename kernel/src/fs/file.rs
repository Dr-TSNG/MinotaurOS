use alloc::boxed::Box;
use alloc::sync::Arc;
use alloc::vec::Vec;
use core::task::Waker;
use async_trait::async_trait;
use crate::arch::PAGE_SIZE;
use crate::fs::inode::Inode;
use crate::result::{Errno, SyscallResult};
<<<<<<< HEAD
use crate::sync::mutex::AsyncMutex;
=======
use crate::sync::mutex::{AsyncMutex, Mutex};
>>>>>>> 67e0fa83
use crate::fs::ffi::OpenFlags;

pub struct FileMeta {
    pub inode: Option<Arc<dyn Inode>>,
    pub flags: Mutex<OpenFlags>,
}

impl FileMeta {
    pub fn new(inode: Option<Arc<dyn Inode>>, flags: OpenFlags) -> Self {
        FileMeta {
            inode,
            flags: Mutex::new(flags),
        }
    }
}

/// https://man7.org/linux/man-pages/man2/lseek.2.html
pub enum Seek {
    /// The file offset is set to offset bytes.
    Set(isize),
    /// The file offset is set to its current location plus `offset` bytes.
    Cur(isize),
    /// The file offset is set to the size of the file plus `offset` bytes.
    End(isize),
}

impl TryFrom<(i32, isize)> for Seek {
    type Error = Errno;

    fn try_from((whence, offset): (i32, isize)) -> Result<Self, Self::Error> {
        match whence {
            0 => Ok(Seek::Set(offset)),
            1 => Ok(Seek::Cur(offset)),
            2 => Ok(Seek::End(offset)),
            _ => Err(Errno::EINVAL),
        }
    }
}

#[allow(unused)]
#[async_trait]
pub trait File: Send + Sync {
    fn metadata(&self) -> &FileMeta;

    async fn read(&self, buf: &mut [u8]) -> SyscallResult<isize> {
        Err(Errno::EOPNOTSUPP)
    }

    async fn write(&self, buf: &[u8]) -> SyscallResult<isize> {
        Err(Errno::EOPNOTSUPP)
    }

    async fn truncate(&self, size: isize) -> SyscallResult {
        Err(Errno::EOPNOTSUPP)
    }

    async fn sync(&self) -> SyscallResult {
        Err(Errno::EOPNOTSUPP)
    }

    async fn seek(&self, seek: Seek) -> SyscallResult<isize> {
        Err(Errno::EOPNOTSUPP)
    }

    async fn ioctl(&self, request: usize, arg2: usize, arg3: usize, arg4: usize, arg5: usize) -> SyscallResult<i32> {
        Err(Errno::ENOTTY)
    }

    async fn pread(&self, buf: &mut [u8], offset: isize) -> SyscallResult<isize> {
        Err(Errno::EOPNOTSUPP)
    }

    async fn pwrite(&self, buf: &[u8], offset: isize) -> SyscallResult<isize> {
        Err(Errno::EOPNOTSUPP)
    }

    async fn readdir(&self) -> SyscallResult<Option<(usize, Arc<dyn Inode>)>> {
        Err(Errno::ENOTDIR)
    }

    fn pollin(&self, waker: Option<Waker>) -> SyscallResult<bool> {
        Ok(true)
    }

    fn pollout(&self, waker: Option<Waker>) -> SyscallResult<bool> {
        Ok(true)
    }

    async fn socket_read(&self,buf: &mut [u8],flags: OpenFlags) -> SyscallResult<isize> {
        return Err(Errno::EINVAL)
    }

    async fn socket_write(&self,buf: &[u8],flags: OpenFlags) -> SyscallResult<isize> {
        return Err(Errno::EINVAL)
    }
}

impl dyn File {
    pub async fn read_all(&self) -> SyscallResult<Vec<u8>> {
        self.seek(Seek::Set(0)).await?;
        let mut buf = Vec::new();
        let mut tmp = [0u8; PAGE_SIZE];
        loop {
            let len = self.read(&mut tmp).await?;
            if len == 0 {
                break;
            }
            buf.extend_from_slice(&tmp[..len as usize]);
        }
        Ok(buf)
    }
}

pub struct CharacterFile {
    metadata: FileMeta,
}

impl CharacterFile {
    pub fn new(metadata: FileMeta) -> Arc<Self> {
        Arc::new(Self { metadata })
    }
}

#[async_trait]
impl File for CharacterFile {
    fn metadata(&self) -> &FileMeta {
        &self.metadata
    }

    async fn read(&self, buf: &mut [u8]) -> SyscallResult<isize> {
        let inode = self.metadata.inode.as_ref().unwrap();
        inode.read(buf, 0).await
    }

    async fn write(&self, buf: &[u8]) -> SyscallResult<isize> {
        let inode = self.metadata.inode.as_ref().unwrap();
        inode.write(buf, 0).await
    }
}

pub struct DirFile {
    metadata: FileMeta,
    pos: AsyncMutex<usize>,
}

impl DirFile {
    pub fn new(metadata: FileMeta) -> Arc<Self> {
        Arc::new(Self {
            metadata,
            pos: AsyncMutex::default(),
        })
    }
}

#[async_trait]
impl File for DirFile {
    fn metadata(&self) -> &FileMeta {
        &self.metadata
    }

    async fn readdir(&self) -> SyscallResult<Option<(usize, Arc<dyn Inode>)>> {
        let inode = self.metadata.inode.as_ref().unwrap();
        let mut pos = self.pos.lock().await;
        let inode = match *pos {
            0 => inode.clone(),
            1 => inode.metadata().parent.clone().and_then(|p| p.upgrade()).unwrap_or(inode.clone()),
            _ => match inode.clone().lookup_idx(*pos - 2).await {
                Ok(inode) => inode,
                Err(Errno::ENOENT) => return Ok(None),
                Err(e) => return Err(e),
            },
        };
        *pos += 1;
        Ok(Some((*pos - 1, inode)))
    }
}

pub struct RegularFile {
    metadata: FileMeta,
    pos: AsyncMutex<isize>,
    prw_lock: AsyncMutex<()>,
}

impl RegularFile {
    pub fn new(metadata: FileMeta) -> Arc<Self> {
        Arc::new(Self {
            metadata,
            pos: AsyncMutex::default(),
            prw_lock: AsyncMutex::default(),
        })
    }
}

#[async_trait]
impl File for RegularFile {
    fn metadata(&self) -> &FileMeta {
        &self.metadata
    }

    async fn read(&self, buf: &mut [u8]) -> SyscallResult<isize> {
        let inode = self.metadata.inode.as_ref().unwrap();
        let mut pos = self.pos.lock().await;
        let count = inode.read(buf, *pos).await?;
        *pos += count;
        Ok(count)
    }

    async fn write(&self, buf: &[u8]) -> SyscallResult<isize> {
        let inode = self.metadata.inode.as_ref().unwrap();
        let mut pos = self.pos.lock().await;
        let count = inode.write(buf, *pos).await?;
        *pos += count;
        Ok(count)
    }

    async fn truncate(&self, size: isize) -> SyscallResult {
        let inode = self.metadata.inode.as_ref().unwrap();
        inode.truncate(size).await?;
        // The value of the seek pointer shall not be modified by a call to ftruncate().
        Ok(())
    }

    async fn sync(&self) -> SyscallResult {
        let inode = self.metadata.inode.as_ref().unwrap();
        inode.sync().await?;
        Ok(())
    }

    async fn seek(&self, seek: Seek) -> SyscallResult<isize> {
        let mut pos = self.pos.lock().await;
        *pos = match seek {
            Seek::Set(offset) => {
                if offset < 0 {
                    return Err(Errno::EINVAL);
                }
                offset
            }
            Seek::Cur(offset) => {
                match pos.checked_add(offset) {
                    Some(new_pos) => new_pos,
                    None => return Err(if offset < 0 { Errno::EINVAL } else { Errno::EOVERFLOW }),
                }
            }
            Seek::End(offset) => {
                let size = self.metadata.inode.as_ref().unwrap().metadata().inner.lock().size;
                match size.checked_add(offset) {
                    Some(new_pos) => new_pos,
                    None => return Err(if offset < 0 { Errno::EINVAL } else { Errno::EOVERFLOW }),
                }
            }
        };
        Ok(*pos)
    }

    async fn pread(&self, buf: &mut [u8], offset: isize) -> SyscallResult<isize> {
        let _lock = self.prw_lock.lock().await;
        let old = self.seek(Seek::Cur(0)).await?;
        self.seek(Seek::Set(offset)).await?;
        let ret = self.read(buf).await;
        self.seek(Seek::Set(old)).await?;
        ret
    }

    async fn pwrite(&self, buf: &[u8], offset: isize) -> SyscallResult<isize> {
        let _lock = self.prw_lock.lock().await;
        let old = self.seek(Seek::Cur(0)).await?;
        self.seek(Seek::Set(offset)).await?;
        let ret = self.write(buf).await;
        self.seek(Seek::Set(old)).await?;
        ret
    }
}<|MERGE_RESOLUTION|>--- conflicted
+++ resolved
@@ -6,11 +6,7 @@
 use crate::arch::PAGE_SIZE;
 use crate::fs::inode::Inode;
 use crate::result::{Errno, SyscallResult};
-<<<<<<< HEAD
-use crate::sync::mutex::AsyncMutex;
-=======
 use crate::sync::mutex::{AsyncMutex, Mutex};
->>>>>>> 67e0fa83
 use crate::fs::ffi::OpenFlags;
 
 pub struct FileMeta {
@@ -97,14 +93,6 @@
 
     fn pollout(&self, waker: Option<Waker>) -> SyscallResult<bool> {
         Ok(true)
-    }
-
-    async fn socket_read(&self,buf: &mut [u8],flags: OpenFlags) -> SyscallResult<isize> {
-        return Err(Errno::EINVAL)
-    }
-
-    async fn socket_write(&self,buf: &[u8],flags: OpenFlags) -> SyscallResult<isize> {
-        return Err(Errno::EINVAL)
     }
 }
 
