pub mod aux;
pub mod ffi;
pub mod monitor;
pub mod thread;

<<<<<<< HEAD
=======
use alloc::collections::BTreeMap;
use alloc::ffi::CString;
use alloc::string::String;
use alloc::sync::{Arc, Weak};
use alloc::vec;
use alloc::vec::Vec;
use core::mem::size_of;
use core::ptr::copy_nonoverlapping;
use log::{info, warn};
use tap::{Pipe, Tap};
>>>>>>> 67e0fa83
use crate::arch::VirtAddr;
use crate::config::USER_STACK_TOP;
use crate::fs::fd::FdTable;
use crate::fs::file_system::MountNamespace;
use crate::mm::addr_space::AddressSpace;
use crate::net::SocketTable;
use crate::process::aux::Aux;
use crate::process::ffi::{CloneFlags, CpuSet};
use crate::process::monitor::{PROCESS_MONITOR, THREAD_MONITOR};
<<<<<<< HEAD
=======
use crate::process::thread::resource::ResourceUsage;
use crate::process::thread::Thread;
>>>>>>> 67e0fa83
use crate::process::thread::tid::TidTracker;
use crate::process::thread::Thread;
use crate::processor::hart::local_hart;
use crate::processor::{current_process, current_thread, current_trap_ctx};
use crate::result::SyscallResult;
use crate::sched::ffi::ITimerVal;
use crate::sched::spawn_user_thread;
use crate::signal::ffi::Signal;
use crate::signal::SignalController;
use crate::sync::futex::FutexQueue;
use crate::sync::mutex::IrqReMutex;
use crate::trap::context::TrapContext;
use alloc::collections::BTreeMap;
use alloc::ffi::CString;
use alloc::string::String;
use alloc::sync::{Arc, Weak};
use alloc::vec;
use alloc::vec::Vec;
use core::mem::size_of;
use core::ptr::copy_nonoverlapping;
use log::{info, warn};

pub type Tid = usize;
pub type Pid = usize;
pub type Gid = usize;

pub struct Process {
    /// 进程的 pid
    pub pid: Arc<TidTracker>,
    /// 可变数据
    pub inner: IrqReMutex<ProcessInner>,
}

pub struct ProcessInner {
    /// 父进程
    pub parent: Weak<Process>,
    /// 子进程
    pub children: Vec<Arc<Process>>,
    /// 进程组
    pub pgid: Gid,
    /// 进程的线程组
    pub threads: BTreeMap<Tid, Weak<Thread>>,
    /// 地址空间
    pub addr_space: AddressSpace,
    /// 挂载命名空间
    pub mnt_ns: Arc<MountNamespace>,
    /// 文件描述符表
    pub fd_table: FdTable,
<<<<<<< HEAD
    /// Socket table
=======
    /// Socket 表
>>>>>>> 67e0fa83
    pub socket_table: SocketTable,
    /// 互斥锁队列
    pub futex_queue: FutexQueue,
    /// 定时器
    pub timers: [ITimerVal; 3],
    /// 工作目录
    pub cwd: String,
    /// 退出状态
    pub exit_code: Option<i8>,
}

impl Process {
    pub async fn new_initproc(
        mnt_ns: Arc<MountNamespace>,
        elf_data: &[u8],
    ) -> SyscallResult<Arc<Self>> {
        let (addr_space, entry, _) = AddressSpace::from_elf(&mnt_ns, elf_data).await?;
        let pid = Arc::new(TidTracker::new());

        let process = Arc::new(Process {
            pid: pid.clone(),
            inner: IrqReMutex::new(ProcessInner {
                parent: Weak::new(),
                children: Vec::new(),
                pgid: pid.0,
                threads: BTreeMap::new(),
                addr_space,
                mnt_ns,
                fd_table: FdTable::new(),
<<<<<<< HEAD
                socket_table: SocketTable::new(),
                futex_queue: FutexQueue::default(),
=======
                socket_table: Default::default(),
                futex_queue: Default::default(),
                timers: Default::default(),
>>>>>>> 67e0fa83
                cwd: String::from("/"),
                exit_code: None,
            }),
        });

        let trap_ctx = TrapContext::new(entry, USER_STACK_TOP.0);
<<<<<<< HEAD
        let thread = Thread::new(
            process.clone(),
            trap_ctx,
            Some(pid.clone()),
            SignalController::new(),
        );
        process
            .inner
            .lock()
            .threads
            .insert(pid.0, Arc::downgrade(&thread));
=======
        let thread = Thread::new(process.clone(), trap_ctx, Some(pid.clone()), SignalController::new(), CpuSet::new(1));
        process.inner.lock().threads.insert(pid.0, Arc::downgrade(&thread));
>>>>>>> 67e0fa83

        PROCESS_MONITOR.lock().add(pid.0, Arc::downgrade(&process));
        spawn_user_thread(thread);
        info!("Init process created, pid: {}", pid.0);
        Ok(process.clone())
    }

    pub async fn execve(
        &self,
        elf_data: &[u8],
        args: &[CString],
        envs: &[CString],
    ) -> SyscallResult<usize> {
        let mnt_ns = self.inner.lock().mnt_ns.clone();
        let (addr_space, entry, mut auxv) = AddressSpace::from_elf(&mnt_ns, elf_data).await?;

        current_process().inner.lock().tap_mut(|proc_inner| {
            if proc_inner.threads.len() > 1 {
                warn!("[execve] More than one thread in process when execve");
            }

            // 终止除了当前线程外的所有线程
            let current_tid = current_thread().tid.0;
            proc_inner
                .threads
                .extract_if(|tid, _| *tid != current_tid)
                .for_each(|(_, thread)| {
                    if let Some(thread) = thread.upgrade() {
                        thread.terminate(0);
                    }
                });

            // 切换页表，复制文件描述符表
            unsafe {
                addr_space.activate();
            }
            let hart = local_hart();
            hart.ctx.user_task.as_mut().unwrap().root_pt = addr_space.root_pt;
            proc_inner.addr_space = addr_space;
            proc_inner.fd_table.cloexec();
        });

        let mut user_sp = USER_STACK_TOP.0;

        // 写入参数和环境变量
        fn write_args(args: &[CString], sp: &mut usize) -> SyscallResult<Vec<usize>> {
            let mut store = vec![0; args.len()];
            for (i, arg) in args.iter().enumerate() {
                let arg_bytes = arg.as_bytes_with_nul();
                *sp -= arg_bytes.len();
                store[i] = *sp;
                unsafe {
                    copy_nonoverlapping(arg_bytes.as_ptr(), *sp as *mut u8, arg_bytes.len());
                }
            }
            *sp -= *sp % size_of::<usize>();
            Ok(store)
        }
        let envp = write_args(envs, &mut user_sp)?;
        let argv = write_args(args, &mut user_sp)?;
        auxv.push(Aux::new(aux::AT_EXECFN, argv[0]));

        // 写入 `platform`
        let platform = CString::new("RISC-V64").unwrap();
        let platform_bytes = platform.as_bytes_with_nul();
        user_sp -= platform_bytes.len();
        auxv.push(Aux::new(aux::AT_PLATFORM, user_sp));
        unsafe {
            copy_nonoverlapping(
                platform_bytes.as_ptr(),
                user_sp as *mut u8,
                platform_bytes.len(),
            );
        }

        // 写入 16 字节随机数（这里直接写入 0）
        user_sp -= 16;
        auxv.push(Aux::new(aux::AT_RANDOM, user_sp));
        auxv.push(Aux::new(aux::AT_NULL, 0));
        user_sp -= user_sp % 16;

        // 写入向量表
        fn write_vector<T>(vec: Vec<T>, add_zero: bool, sp: &mut usize) -> usize {
            *sp -= vec.len() * size_of::<T>();
            if add_zero {
                *sp -= size_of::<T>();
            }
            let base = *sp;
            for (i, val) in vec.into_iter().enumerate() {
                unsafe {
                    let ptr = (base as *mut T).add(i);
                    ptr.write(val);
                }
            }
            base
        }
        let auxv_base = write_vector(auxv, false, &mut user_sp);
        let envp_base = write_vector(envp, true, &mut user_sp);
        let argv_base = write_vector(argv, true, &mut user_sp);

        // 写入 `argc`
        user_sp -= size_of::<usize>();
        unsafe {
            let ptr = user_sp as *mut usize;
            *ptr = args.len();
        }

        // 重置线程状态
        let thread = current_thread();
        thread.signals.reset();
        thread.event_bus.reset();
        thread.inner().tap_mut(|it| {
            it.tid_address = Default::default();
            it.rusage = ResourceUsage::new();
        });

        // a0 -> argc, a1 -> argv, a2 -> envp, a3 -> auxv
        let trap_ctx = current_trap_ctx();
        *trap_ctx = TrapContext::new(entry, user_sp);
        trap_ctx.user_x[10] = args.len();
        trap_ctx.user_x[11] = argv_base;
        trap_ctx.user_x[12] = envp_base;
        trap_ctx.user_x[13] = auxv_base;

        info!(
            "[execve] Execve process (pid: {}): args {:?}, env {:?}",
            current_process().pid.0,
            args,
            envs,
        );
        Ok(args.len())
    }

    pub fn fork_process(self: &Arc<Self>, flags: CloneFlags, stack: usize) -> SyscallResult<Pid> {
        let mut monitor = PROCESS_MONITOR.lock();

        let new_pid = Arc::new(TidTracker::new());
<<<<<<< HEAD

        let new_socket_table = SocketTable::from_another(&self.inner.lock().socket_table).unwrap();

        let new_thread = self.inner.lock().apply_mut(|proc_inner| {
=======
        let new_thread = self.inner.lock().pipe_ref_mut(|proc_inner| {
>>>>>>> 67e0fa83
            let new_process = Arc::new(Process {
                pid: new_pid.clone(),
                inner: IrqReMutex::new(ProcessInner {
                    parent: Arc::downgrade(self),
                    children: Vec::new(),
                    pgid: new_pid.0,
                    threads: BTreeMap::new(),
                    addr_space: proc_inner.addr_space.fork(),
                    mnt_ns: proc_inner.mnt_ns.clone(),
                    fd_table: proc_inner.fd_table.clone(),
<<<<<<< HEAD
                    socket_table: new_socket_table,
                    futex_queue: FutexQueue::default(),
=======
                    socket_table: proc_inner.socket_table.clone(),
                    futex_queue: Default::default(),
                    timers: Default::default(),
>>>>>>> 67e0fa83
                    cwd: proc_inner.cwd.clone(),
                    exit_code: None,
                }),
            });
            // 地址空间 fork 后需要刷新 TLB
            unsafe {
                proc_inner.addr_space.activate();
            }

            let mut trap_ctx = current_trap_ctx().clone();
            trap_ctx.user_x[10] = 0;
            if stack != 0 {
                trap_ctx.set_sp(stack);
            }
            let signals = if flags.contains(CloneFlags::CLONE_SIGHAND) {
                current_thread().signals.clone_shared()
            } else {
                current_thread().signals.clone_private()
            };
<<<<<<< HEAD
            let new_thread = Thread::new(
                new_process.clone(),
                trap_ctx,
                Some(new_pid.clone()),
                signals,
            );
            new_process
                .inner
                .lock()
                .threads
                .insert(new_pid.0, Arc::downgrade(&new_thread));
=======
            let new_cpu_set = current_thread().cpu_set.lock().clone();
            let new_thread = Thread::new(new_process.clone(), trap_ctx, Some(new_pid.clone()), signals, new_cpu_set);
            new_process.inner.lock().threads.insert(new_pid.0, Arc::downgrade(&new_thread));
>>>>>>> 67e0fa83
            proc_inner.children.push(new_process.clone());

            new_thread
        });

        monitor.add(new_pid.0, Arc::downgrade(&new_thread.process));
        THREAD_MONITOR
            .lock()
            .add(new_thread.tid.0, Arc::downgrade(&new_thread));
        spawn_user_thread(new_thread);
        info!(
            "[fork_process] New process (pid = {}) created, flags {:?}",
            new_pid.0, flags,
        );
        Ok(new_pid.0)
    }

    pub fn clone_thread(
        self: &Arc<Self>,
        flags: CloneFlags,
        stack: usize,
        tls: usize,
        ptid: usize,
        ctid: usize,
    ) -> SyscallResult<Tid> {
<<<<<<< HEAD
        let new_thread = self.inner.lock().apply_mut(|proc_inner| {
            proc_inner
                .addr_space
                .user_slice_r(VirtAddr(stack), size_of::<usize>() * 2)?;
            let entry = unsafe { *(stack as *const usize) };
=======
        let new_thread = self.inner.lock().pipe_ref_mut(|proc_inner| {
            proc_inner.addr_space.user_slice_r(VirtAddr(stack), size_of::<usize>() * 2)?;
            let entry = unsafe {
                *(stack as *const usize)
            };
>>>>>>> 67e0fa83
            let args_addr = unsafe {
                let ptr = stack + size_of::<usize>();
                *(ptr as *const usize)
            };
            let mut trap_ctx = current_trap_ctx().clone();
            trap_ctx.set_pc(entry);
            trap_ctx.set_sp(stack);
            trap_ctx.user_x[10] = args_addr;
            trap_ctx.user_x[4] = tls;
            let signals = if flags.contains(CloneFlags::CLONE_SIGHAND) {
                current_thread().signals.clone_shared()
            } else {
                current_thread().signals.clone_private()
            };

            let new_cpu_set = current_thread().cpu_set.lock().clone();
            let new_thread = Thread::new(self.clone(), trap_ctx, None, signals, new_cpu_set);
            let new_tid = new_thread.tid.0;
            proc_inner
                .threads
                .insert(new_tid, Arc::downgrade(&new_thread));

            if flags.contains(CloneFlags::CLONE_PARENT_SETTID) {
                let buf = proc_inner
                    .addr_space
                    .user_slice_w(VirtAddr(ptid), size_of::<usize>())?;
                buf.copy_from_slice(&new_tid.to_ne_bytes());
            }
            if flags.contains(CloneFlags::CLONE_CHILD_CLEARTID) {
                proc_inner
                    .addr_space
                    .user_slice_w(VirtAddr(ctid), size_of::<usize>())?;
                new_thread.inner().tid_address.clear = Some(VirtAddr(ctid));
            }
            if flags.contains(CloneFlags::CLONE_CHILD_SETTID) {
                let buf = proc_inner
                    .addr_space
                    .user_slice_w(VirtAddr(ctid), size_of::<usize>())?;
                buf.copy_from_slice(&new_tid.to_ne_bytes());
                new_thread.inner().tid_address.set = Some(VirtAddr(ctid));
            }

            Ok(new_thread)
        })?;
        let new_tid = new_thread.tid.0;

        THREAD_MONITOR
            .lock()
            .add(new_tid, Arc::downgrade(&new_thread));
        spawn_user_thread(new_thread);
        info!(
            "[clone_thread] New thread (tid = {}) created, flags {:?}, ptid {:#x}, ctid {:#x}",
            new_tid, flags, ptid, ctid,
        );
        Ok(new_tid)
    }

    pub fn terminate(&self, exit_code: i8) {
        let mut proc_inner = self.inner.lock();
        proc_inner.exit_code = Some(exit_code);
        proc_inner.threads.retain(|_, thread| {
            if let Some(thread) = thread.upgrade() {
                thread.inner().exit_code = Some(exit_code);
            }
            false
        });
    }

    pub fn on_thread_exit(&self, tid: Tid, exit_code: i8) {
        info!("Thread {} exited with code {}", tid, exit_code);
        let monitor = PROCESS_MONITOR.lock();
        self.inner.lock().tap_mut(|inner| {
            inner.threads.remove(&tid);
            // 如果没有线程了，通知父进程
            if inner.threads.is_empty() {
                inner.exit_code = Some(exit_code);
                if let Some(parent) = inner.parent.upgrade() {
                    parent.on_child_exit(self.pid.0, exit_code);
                }
                // 将子进程的父进程设置为 init
                inner.children.iter_mut().for_each(|child| {
                    child.inner.lock().parent = monitor.init_proc();
                })
            }
        });
    }

    pub fn on_child_exit(&self, pid: Pid, exit_code: i8) {
        info!("Child {} exited with code {}", pid, exit_code);
        self.inner.lock().tap_mut(|inner| {
            for thread in inner.threads.values() {
                if let Some(thread) = thread.upgrade() {
                    thread.recv_signal(Signal::SIGCHLD);
                    break;
                }
            }
        });
    }
}<|MERGE_RESOLUTION|>--- conflicted
+++ resolved
@@ -3,8 +3,6 @@
 pub mod monitor;
 pub mod thread;
 
-<<<<<<< HEAD
-=======
 use alloc::collections::BTreeMap;
 use alloc::ffi::CString;
 use alloc::string::String;
@@ -15,7 +13,6 @@
 use core::ptr::copy_nonoverlapping;
 use log::{info, warn};
 use tap::{Pipe, Tap};
->>>>>>> 67e0fa83
 use crate::arch::VirtAddr;
 use crate::config::USER_STACK_TOP;
 use crate::fs::fd::FdTable;
@@ -25,15 +22,11 @@
 use crate::process::aux::Aux;
 use crate::process::ffi::{CloneFlags, CpuSet};
 use crate::process::monitor::{PROCESS_MONITOR, THREAD_MONITOR};
-<<<<<<< HEAD
-=======
 use crate::process::thread::resource::ResourceUsage;
 use crate::process::thread::Thread;
->>>>>>> 67e0fa83
 use crate::process::thread::tid::TidTracker;
-use crate::process::thread::Thread;
+use crate::processor::{current_process, current_thread, current_trap_ctx};
 use crate::processor::hart::local_hart;
-use crate::processor::{current_process, current_thread, current_trap_ctx};
 use crate::result::SyscallResult;
 use crate::sched::ffi::ITimerVal;
 use crate::sched::spawn_user_thread;
@@ -42,15 +35,6 @@
 use crate::sync::futex::FutexQueue;
 use crate::sync::mutex::IrqReMutex;
 use crate::trap::context::TrapContext;
-use alloc::collections::BTreeMap;
-use alloc::ffi::CString;
-use alloc::string::String;
-use alloc::sync::{Arc, Weak};
-use alloc::vec;
-use alloc::vec::Vec;
-use core::mem::size_of;
-use core::ptr::copy_nonoverlapping;
-use log::{info, warn};
 
 pub type Tid = usize;
 pub type Pid = usize;
@@ -78,11 +62,7 @@
     pub mnt_ns: Arc<MountNamespace>,
     /// 文件描述符表
     pub fd_table: FdTable,
-<<<<<<< HEAD
-    /// Socket table
-=======
     /// Socket 表
->>>>>>> 67e0fa83
     pub socket_table: SocketTable,
     /// 互斥锁队列
     pub futex_queue: FutexQueue,
@@ -112,36 +92,17 @@
                 addr_space,
                 mnt_ns,
                 fd_table: FdTable::new(),
-<<<<<<< HEAD
-                socket_table: SocketTable::new(),
-                futex_queue: FutexQueue::default(),
-=======
                 socket_table: Default::default(),
                 futex_queue: Default::default(),
                 timers: Default::default(),
->>>>>>> 67e0fa83
                 cwd: String::from("/"),
                 exit_code: None,
             }),
         });
 
         let trap_ctx = TrapContext::new(entry, USER_STACK_TOP.0);
-<<<<<<< HEAD
-        let thread = Thread::new(
-            process.clone(),
-            trap_ctx,
-            Some(pid.clone()),
-            SignalController::new(),
-        );
-        process
-            .inner
-            .lock()
-            .threads
-            .insert(pid.0, Arc::downgrade(&thread));
-=======
         let thread = Thread::new(process.clone(), trap_ctx, Some(pid.clone()), SignalController::new(), CpuSet::new(1));
         process.inner.lock().threads.insert(pid.0, Arc::downgrade(&thread));
->>>>>>> 67e0fa83
 
         PROCESS_MONITOR.lock().add(pid.0, Arc::downgrade(&process));
         spawn_user_thread(thread);
@@ -156,7 +117,8 @@
         envs: &[CString],
     ) -> SyscallResult<usize> {
         let mnt_ns = self.inner.lock().mnt_ns.clone();
-        let (addr_space, entry, mut auxv) = AddressSpace::from_elf(&mnt_ns, elf_data).await?;
+        let (addr_space, entry, mut auxv) =
+            AddressSpace::from_elf(&mnt_ns, elf_data).await?;
 
         current_process().inner.lock().tap_mut(|proc_inner| {
             if proc_inner.threads.len() > 1 {
@@ -165,8 +127,7 @@
 
             // 终止除了当前线程外的所有线程
             let current_tid = current_thread().tid.0;
-            proc_inner
-                .threads
+            proc_inner.threads
                 .extract_if(|tid, _| *tid != current_tid)
                 .for_each(|(_, thread)| {
                     if let Some(thread) = thread.upgrade() {
@@ -175,9 +136,7 @@
                 });
 
             // 切换页表，复制文件描述符表
-            unsafe {
-                addr_space.activate();
-            }
+            unsafe { addr_space.activate(); }
             let hart = local_hart();
             hart.ctx.user_task.as_mut().unwrap().root_pt = addr_space.root_pt;
             proc_inner.addr_space = addr_space;
@@ -210,11 +169,7 @@
         user_sp -= platform_bytes.len();
         auxv.push(Aux::new(aux::AT_PLATFORM, user_sp));
         unsafe {
-            copy_nonoverlapping(
-                platform_bytes.as_ptr(),
-                user_sp as *mut u8,
-                platform_bytes.len(),
-            );
+            copy_nonoverlapping(platform_bytes.as_ptr(), user_sp as *mut u8, platform_bytes.len());
         }
 
         // 写入 16 字节随机数（这里直接写入 0）
@@ -268,9 +223,7 @@
 
         info!(
             "[execve] Execve process (pid: {}): args {:?}, env {:?}",
-            current_process().pid.0,
-            args,
-            envs,
+            current_process().pid.0, args, envs,
         );
         Ok(args.len())
     }
@@ -279,14 +232,7 @@
         let mut monitor = PROCESS_MONITOR.lock();
 
         let new_pid = Arc::new(TidTracker::new());
-<<<<<<< HEAD
-
-        let new_socket_table = SocketTable::from_another(&self.inner.lock().socket_table).unwrap();
-
-        let new_thread = self.inner.lock().apply_mut(|proc_inner| {
-=======
         let new_thread = self.inner.lock().pipe_ref_mut(|proc_inner| {
->>>>>>> 67e0fa83
             let new_process = Arc::new(Process {
                 pid: new_pid.clone(),
                 inner: IrqReMutex::new(ProcessInner {
@@ -297,22 +243,15 @@
                     addr_space: proc_inner.addr_space.fork(),
                     mnt_ns: proc_inner.mnt_ns.clone(),
                     fd_table: proc_inner.fd_table.clone(),
-<<<<<<< HEAD
-                    socket_table: new_socket_table,
-                    futex_queue: FutexQueue::default(),
-=======
                     socket_table: proc_inner.socket_table.clone(),
                     futex_queue: Default::default(),
                     timers: Default::default(),
->>>>>>> 67e0fa83
                     cwd: proc_inner.cwd.clone(),
                     exit_code: None,
                 }),
             });
             // 地址空间 fork 后需要刷新 TLB
-            unsafe {
-                proc_inner.addr_space.activate();
-            }
+            unsafe { proc_inner.addr_space.activate(); }
 
             let mut trap_ctx = current_trap_ctx().clone();
             trap_ctx.user_x[10] = 0;
@@ -324,32 +263,16 @@
             } else {
                 current_thread().signals.clone_private()
             };
-<<<<<<< HEAD
-            let new_thread = Thread::new(
-                new_process.clone(),
-                trap_ctx,
-                Some(new_pid.clone()),
-                signals,
-            );
-            new_process
-                .inner
-                .lock()
-                .threads
-                .insert(new_pid.0, Arc::downgrade(&new_thread));
-=======
             let new_cpu_set = current_thread().cpu_set.lock().clone();
             let new_thread = Thread::new(new_process.clone(), trap_ctx, Some(new_pid.clone()), signals, new_cpu_set);
             new_process.inner.lock().threads.insert(new_pid.0, Arc::downgrade(&new_thread));
->>>>>>> 67e0fa83
             proc_inner.children.push(new_process.clone());
 
             new_thread
         });
 
         monitor.add(new_pid.0, Arc::downgrade(&new_thread.process));
-        THREAD_MONITOR
-            .lock()
-            .add(new_thread.tid.0, Arc::downgrade(&new_thread));
+        THREAD_MONITOR.lock().add(new_thread.tid.0, Arc::downgrade(&new_thread));
         spawn_user_thread(new_thread);
         info!(
             "[fork_process] New process (pid = {}) created, flags {:?}",
@@ -366,19 +289,11 @@
         ptid: usize,
         ctid: usize,
     ) -> SyscallResult<Tid> {
-<<<<<<< HEAD
-        let new_thread = self.inner.lock().apply_mut(|proc_inner| {
-            proc_inner
-                .addr_space
-                .user_slice_r(VirtAddr(stack), size_of::<usize>() * 2)?;
-            let entry = unsafe { *(stack as *const usize) };
-=======
         let new_thread = self.inner.lock().pipe_ref_mut(|proc_inner| {
             proc_inner.addr_space.user_slice_r(VirtAddr(stack), size_of::<usize>() * 2)?;
             let entry = unsafe {
                 *(stack as *const usize)
             };
->>>>>>> 67e0fa83
             let args_addr = unsafe {
                 let ptr = stack + size_of::<usize>();
                 *(ptr as *const usize)
@@ -397,26 +312,18 @@
             let new_cpu_set = current_thread().cpu_set.lock().clone();
             let new_thread = Thread::new(self.clone(), trap_ctx, None, signals, new_cpu_set);
             let new_tid = new_thread.tid.0;
-            proc_inner
-                .threads
-                .insert(new_tid, Arc::downgrade(&new_thread));
+            proc_inner.threads.insert(new_tid, Arc::downgrade(&new_thread));
 
             if flags.contains(CloneFlags::CLONE_PARENT_SETTID) {
-                let buf = proc_inner
-                    .addr_space
-                    .user_slice_w(VirtAddr(ptid), size_of::<usize>())?;
+                let buf = proc_inner.addr_space.user_slice_w(VirtAddr(ptid), size_of::<usize>())?;
                 buf.copy_from_slice(&new_tid.to_ne_bytes());
             }
             if flags.contains(CloneFlags::CLONE_CHILD_CLEARTID) {
-                proc_inner
-                    .addr_space
-                    .user_slice_w(VirtAddr(ctid), size_of::<usize>())?;
+                proc_inner.addr_space.user_slice_w(VirtAddr(ctid), size_of::<usize>())?;
                 new_thread.inner().tid_address.clear = Some(VirtAddr(ctid));
             }
             if flags.contains(CloneFlags::CLONE_CHILD_SETTID) {
-                let buf = proc_inner
-                    .addr_space
-                    .user_slice_w(VirtAddr(ctid), size_of::<usize>())?;
+                let buf = proc_inner.addr_space.user_slice_w(VirtAddr(ctid), size_of::<usize>())?;
                 buf.copy_from_slice(&new_tid.to_ne_bytes());
                 new_thread.inner().tid_address.set = Some(VirtAddr(ctid));
             }
@@ -425,9 +332,7 @@
         })?;
         let new_tid = new_thread.tid.0;
 
-        THREAD_MONITOR
-            .lock()
-            .add(new_tid, Arc::downgrade(&new_thread));
+        THREAD_MONITOR.lock().add(new_tid, Arc::downgrade(&new_thread));
         spawn_user_thread(new_thread);
         info!(
             "[clone_thread] New thread (tid = {}) created, flags {:?}, ptid {:#x}, ctid {:#x}",
