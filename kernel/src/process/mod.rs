--- conflicted
+++ resolved
@@ -5,7 +5,7 @@
 
 use alloc::collections::BTreeMap;
 use alloc::ffi::CString;
-use alloc::string::{String, ToString};
+use alloc::string::String;
 use alloc::sync::{Arc, Weak};
 use alloc::{format, vec};
 use alloc::vec::Vec;
@@ -429,24 +429,6 @@
     }
 }
 
-<<<<<<< HEAD
-impl Process{
-    pub fn print_stat(&self) -> String{
-        use alloc::format;
-        let pid = self.pid.0.clone();
-        let stat = "R".to_string();
-        let inner = self.inner.lock();
-        let exe_name = inner.exe.clone();
-        let o_ppid = inner.parent.upgrade();
-        let ppid;
-        if o_ppid.is_none(){
-            ppid = 0;
-        }else{
-            ppid = o_ppid.unwrap().pid.0.clone();
-        }
-        let pgrp = inner.pgid.0.clone();
-        format!("{} ({}) {} {} {}",pid,exe_name,stat,ppid,pgrp)
-=======
 impl Process {
     pub fn print_stat(&self) -> String {
         let state = "R";
@@ -456,7 +438,6 @@
             None => 0,
         };
         format!("{} ({}) {} {} {}", self.pid.0, inner.exe, state, ppid, inner.pgid.0)
->>>>>>> 788e76fe
     }
 }
 
