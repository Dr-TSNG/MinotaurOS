--- conflicted
+++ resolved
@@ -44,10 +44,6 @@
     "async",
 ] }
 managed = { version = "0.8", default-features = false, features = ["map"] }
-<<<<<<< HEAD
-rand_core = "0.6.4"
-=======
->>>>>>> 67e0fa83
 
 [features]
 error = []
